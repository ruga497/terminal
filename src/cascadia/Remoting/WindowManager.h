--- conflicted
+++ resolved
@@ -1,75 +1,67 @@
-
-#pragma once
-
-#include "WindowManager.g.h"
-#include "Peasant.h"
-#include "Monarch.h"
-
-namespace winrt::Microsoft::Terminal::Remoting::implementation
-{
-    struct WindowManager : public WindowManagerT<WindowManager>
-    {
-    public:
-        WindowManager();
-        ~WindowManager();
-        winrt::Microsoft::Terminal::Remoting::ProposeCommandlineResult ProposeCommandline2(const winrt::Microsoft::Terminal::Remoting::CommandlineArgs& args);
-        Remoting::Peasant CreateAPeasant(Remoting::WindowRequestedArgs args);
-
-        void SignalClose(Remoting::Peasant peasant);
-        void SummonWindow(const Remoting::SummonWindowSelectionArgs& args);
-        void SummonAllWindows();
-        Windows::Foundation::Collections::IVectorView<winrt::Microsoft::Terminal::Remoting::PeasantInfo> GetPeasantInfos();
-<<<<<<< HEAD
-
-        winrt::fire_and_forget RequestShowNotificationIcon();
-        winrt::fire_and_forget RequestHideNotificationIcon();
-        winrt::fire_and_forget RequestQuitAll();
-        bool DoesQuakeWindowExist();
-
-        void UpdateActiveTabTitle(winrt::hstring title);
-=======
-        uint64_t GetNumberOfPeasants();
-        winrt::fire_and_forget RequestShowNotificationIcon(Remoting::Peasant peasant);
-        winrt::fire_and_forget RequestHideNotificationIcon(Remoting::Peasant peasant);
-        winrt::fire_and_forget RequestQuitAll(Remoting::Peasant peasant);
-        void UpdateActiveTabTitle(winrt::hstring title, Remoting::Peasant peasant);
->>>>>>> c0658975
-        Windows::Foundation::Collections::IVector<winrt::hstring> GetAllWindowLayouts();
-        bool DoesQuakeWindowExist();
-
-        winrt::fire_and_forget RequestMoveContent(winrt::hstring window, winrt::hstring content, uint32_t tabIndex);
-
-        TYPED_EVENT(FindTargetWindowRequested, winrt::Windows::Foundation::IInspectable, winrt::Microsoft::Terminal::Remoting::FindTargetWindowArgs);
-
-        TYPED_EVENT(WindowCreated, winrt::Windows::Foundation::IInspectable, winrt::Windows::Foundation::IInspectable);
-        TYPED_EVENT(WindowClosed, winrt::Windows::Foundation::IInspectable, winrt::Windows::Foundation::IInspectable);
-        TYPED_EVENT(ShowNotificationIconRequested, winrt::Windows::Foundation::IInspectable, winrt::Windows::Foundation::IInspectable);
-        TYPED_EVENT(HideNotificationIconRequested, winrt::Windows::Foundation::IInspectable, winrt::Windows::Foundation::IInspectable);
-        TYPED_EVENT(QuitAllRequested, winrt::Windows::Foundation::IInspectable, winrt::Microsoft::Terminal::Remoting::QuitAllRequestedArgs);
-        TYPED_EVENT(GetWindowLayoutRequested, winrt::Windows::Foundation::IInspectable, winrt::Microsoft::Terminal::Remoting::GetWindowLayoutArgs);
-
-        TYPED_EVENT(RequestNewWindow, winrt::Windows::Foundation::IInspectable, winrt::Microsoft::Terminal::Remoting::WindowRequestedArgs);
-
-    private:
-        DWORD _registrationHostClass{ 0 };
-        winrt::Microsoft::Terminal::Remoting::IMonarch _monarch{ nullptr };
-
-        void _createMonarch();
-        void _registerAsMonarch();
-
-        bool _proposeToMonarch(const Remoting::CommandlineArgs& args,
-                               std::optional<uint64_t>& givenID,
-                               winrt::hstring& givenName);
-
-        void _createCallbacks();
-        void _raiseFindTargetWindowRequested(const winrt::Windows::Foundation::IInspectable& sender,
-                                             const winrt::Microsoft::Terminal::Remoting::FindTargetWindowArgs& args);
-        void _raiseRequestNewWindow(const winrt::Windows::Foundation::IInspectable& sender,
-                                    const winrt::Microsoft::Terminal::Remoting::WindowRequestedArgs& args);
-    };
-}
-
-namespace winrt::Microsoft::Terminal::Remoting::factory_implementation
-{
-    BASIC_FACTORY(WindowManager);
-}
+
+#pragma once
+
+#include "WindowManager.g.h"
+#include "Peasant.h"
+#include "Monarch.h"
+
+namespace winrt::Microsoft::Terminal::Remoting::implementation
+{
+    struct WindowManager : public WindowManagerT<WindowManager>
+    {
+    public:
+        WindowManager();
+        ~WindowManager();
+        winrt::Microsoft::Terminal::Remoting::ProposeCommandlineResult ProposeCommandline2(const winrt::Microsoft::Terminal::Remoting::CommandlineArgs& args);
+        Remoting::Peasant CreateAPeasant(Remoting::WindowRequestedArgs args);
+
+        void SignalClose(Remoting::Peasant peasant);
+        void SummonWindow(const Remoting::SummonWindowSelectionArgs& args);
+        void SummonAllWindows();
+        Windows::Foundation::Collections::IVectorView<winrt::Microsoft::Terminal::Remoting::PeasantInfo> GetPeasantInfos();
+
+        uint64_t GetNumberOfPeasants();
+        winrt::fire_and_forget RequestShowNotificationIcon(Remoting::Peasant peasant);
+        winrt::fire_and_forget RequestHideNotificationIcon(Remoting::Peasant peasant);
+        winrt::fire_and_forget RequestQuitAll(Remoting::Peasant peasant);
+        void UpdateActiveTabTitle(winrt::hstring title, Remoting::Peasant peasant);
+
+        Windows::Foundation::Collections::IVector<winrt::hstring> GetAllWindowLayouts();
+        bool DoesQuakeWindowExist();
+
+        winrt::fire_and_forget RequestMoveContent(winrt::hstring window, winrt::hstring content, uint32_t tabIndex);
+
+        TYPED_EVENT(FindTargetWindowRequested, winrt::Windows::Foundation::IInspectable, winrt::Microsoft::Terminal::Remoting::FindTargetWindowArgs);
+
+        TYPED_EVENT(WindowCreated, winrt::Windows::Foundation::IInspectable, winrt::Windows::Foundation::IInspectable);
+        TYPED_EVENT(WindowClosed, winrt::Windows::Foundation::IInspectable, winrt::Windows::Foundation::IInspectable);
+        TYPED_EVENT(ShowNotificationIconRequested, winrt::Windows::Foundation::IInspectable, winrt::Windows::Foundation::IInspectable);
+        TYPED_EVENT(HideNotificationIconRequested, winrt::Windows::Foundation::IInspectable, winrt::Windows::Foundation::IInspectable);
+        TYPED_EVENT(QuitAllRequested, winrt::Windows::Foundation::IInspectable, winrt::Microsoft::Terminal::Remoting::QuitAllRequestedArgs);
+        TYPED_EVENT(GetWindowLayoutRequested, winrt::Windows::Foundation::IInspectable, winrt::Microsoft::Terminal::Remoting::GetWindowLayoutArgs);
+
+        TYPED_EVENT(RequestNewWindow, winrt::Windows::Foundation::IInspectable, winrt::Microsoft::Terminal::Remoting::WindowRequestedArgs);
+
+    private:
+        DWORD _registrationHostClass{ 0 };
+        winrt::Microsoft::Terminal::Remoting::IMonarch _monarch{ nullptr };
+
+        void _createMonarch();
+        void _registerAsMonarch();
+
+        bool _proposeToMonarch(const Remoting::CommandlineArgs& args,
+                               std::optional<uint64_t>& givenID,
+                               winrt::hstring& givenName);
+
+        void _createCallbacks();
+        void _raiseFindTargetWindowRequested(const winrt::Windows::Foundation::IInspectable& sender,
+                                             const winrt::Microsoft::Terminal::Remoting::FindTargetWindowArgs& args);
+        void _raiseRequestNewWindow(const winrt::Windows::Foundation::IInspectable& sender,
+                                    const winrt::Microsoft::Terminal::Remoting::WindowRequestedArgs& args);
+    };
+}
+
+namespace winrt::Microsoft::Terminal::Remoting::factory_implementation
+{
+    BASIC_FACTORY(WindowManager);
+}