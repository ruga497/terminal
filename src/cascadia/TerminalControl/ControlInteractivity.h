--- conflicted
+++ resolved
@@ -1,175 +1,172 @@
-// Copyright (c) Microsoft Corporation.
-// Licensed under the MIT license.
-//
-// Module Name:
-// - ControlInteractivity.h
-//
-// Abstract:
-// - This is a wrapper for the `ControlCore`. It holds the logic for things like
-//   double-click, right click copy/paste, selection, etc. This is intended to
-//   be a UI framework-independent abstraction. The methods this layer exposes
-//   can be called the same from both the WinUI `TermControl` and the WPF
-//   control.
-//
-// Author:
-// - Mike Griese (zadjii-msft) 01-Apr-2021
-
-#pragma once
-
-#include "ControlInteractivity.g.h"
-#include "EventArgs.h"
-#include "../buffer/out/search.h"
-
-#include "ControlCore.h"
-#include "../../renderer/uia/UiaRenderer.hpp"
-
-namespace ControlUnitTests
-{
-    class ControlCoreTests;
-    class ControlInteractivityTests;
-};
-
-namespace winrt::Microsoft::Terminal::Control::implementation
-{
-    struct ControlInteractivity : ControlInteractivityT<ControlInteractivity>
-    {
-    public:
-        ControlInteractivity(IControlSettings settings,
-                             Control::IControlAppearance unfocusedAppearance,
-                             TerminalConnection::ITerminalConnection connection);
-
-        void GotFocus();
-        void LostFocus();
-        void UpdateSettings();
-        void Initialize();
-        Control::ControlCore Core();
-
-        void Close();
-
-        Control::InteractivityAutomationPeer OnCreateAutomationPeer();
-        ::Microsoft::Console::Render::IRenderData* GetRenderData() const;
-
-#pragma region Input Methods
-        void PointerPressed(Control::MouseButtonState buttonState,
-                            const unsigned int pointerUpdateKind,
-                            const uint64_t timestamp,
-                            const ::Microsoft::Terminal::Core::ControlKeyStates modifiers,
-                            const Core::Point pixelPosition);
-        void TouchPressed(const Core::Point contactPoint);
-
-        void PointerMoved(Control::MouseButtonState buttonState,
-                          const unsigned int pointerUpdateKind,
-                          const ::Microsoft::Terminal::Core::ControlKeyStates modifiers,
-                          const bool focused,
-                          const Core::Point pixelPosition,
-                          const bool pointerPressedInBounds);
-        void TouchMoved(const Core::Point newTouchPoint,
-                        const bool focused);
-
-        void PointerReleased(Control::MouseButtonState buttonState,
-                             const unsigned int pointerUpdateKind,
-                             const ::Microsoft::Terminal::Core::ControlKeyStates modifiers,
-                             const Core::Point pixelPosition);
-        void TouchReleased();
-
-        bool MouseWheel(const ::Microsoft::Terminal::Core::ControlKeyStates modifiers,
-                        const int32_t delta,
-                        const Core::Point pixelPosition,
-                        const Control::MouseButtonState state);
-
-        void UpdateScrollbar(const double newValue);
-
-#pragma endregion
-
-        bool CopySelectionToClipboard(bool singleLine,
-                                      const Windows::Foundation::IReference<CopyFormat>& formats);
-        void RequestPasteTextFromClipboard();
-        void SetEndSelectionPoint(const Core::Point pixelPosition);
-        bool ManglePathsForWsl();
-
-        winrt::guid Id();
-        void Reparent(const Microsoft::Terminal::Control::IKeyBindings& keyBindings);
-
-        TYPED_EVENT(OpenHyperlink, IInspectable, Control::OpenHyperlinkEventArgs);
-        TYPED_EVENT(PasteFromClipboard, IInspectable, Control::PasteFromClipboardEventArgs);
-        TYPED_EVENT(ScrollPositionChanged, IInspectable, Control::ScrollPositionChangedArgs);
-
-<<<<<<< HEAD
-        TYPED_EVENT(Attached, IInspectable, IInspectable);
-=======
-        TYPED_EVENT(Closed, IInspectable, IInspectable);
->>>>>>> 77346000
-
-    private:
-        // NOTE: _uiaEngine must be ordered before _core.
-        //
-        // ControlCore::AttachUiaEngine receives a IRenderEngine as a raw pointer, which we own.
-        // We must ensure that we first destroy the ControlCore before the UiaEngine instance
-        // in order to safely resolve this unsafe pointer dependency. Otherwise a deallocated
-        // IRenderEngine is accessed when ControlCore calls Renderer::TriggerTeardown.
-        // (C++ class members are destroyed in reverse order.)
-        std::unique_ptr<::Microsoft::Console::Render::UiaEngine> _uiaEngine;
-
-        winrt::com_ptr<ControlCore> _core{ nullptr };
-        unsigned int _rowsToScroll;
-        double _internalScrollbarPosition{ 0.0 };
-
-        // If this is set, then we assume we are in the middle of panning the
-        //      viewport via touch input.
-        std::optional<Core::Point> _touchAnchor;
-
-        using Timestamp = uint64_t;
-
-        // imported from WinUser
-        // Used for PointerPoint.Timestamp Property (https://docs.microsoft.com/en-us/uwp/api/windows.ui.input.pointerpoint.timestamp#Windows_UI_Input_PointerPoint_Timestamp)
-        Timestamp _multiClickTimer;
-        unsigned int _multiClickCounter;
-        Timestamp _lastMouseClickTimestamp;
-        std::optional<Core::Point> _lastMouseClickPos;
-        std::optional<Core::Point> _singleClickTouchdownPos;
-        std::optional<Core::Point> _lastMouseClickPosNoSelection;
-        // This field tracks whether the selection has changed meaningfully
-        // since it was last copied. It's generally used to prevent copyOnSelect
-        // from firing when the pointer _just happens_ to be released over the
-        // terminal.
-        bool _selectionNeedsToBeCopied;
-
-        std::optional<til::point> _lastHoveredCell{ std::nullopt };
-        // Track the last hyperlink ID we hovered over
-        uint16_t _lastHoveredId{ 0 };
-
-        std::optional<interval_tree::IntervalTree<til::point, size_t>::interval> _lastHoveredInterval{ std::nullopt };
-
-        winrt::guid _guid;
-
-        unsigned int _numberOfClicks(Core::Point clickPos, Timestamp clickTime);
-        void _updateSystemParameterSettings() noexcept;
-
-        void _mouseTransparencyHandler(const int32_t mouseDelta) const;
-        void _mouseZoomHandler(const int32_t mouseDelta) const;
-        void _mouseScrollHandler(const int32_t mouseDelta,
-                                 const Core::Point terminalPosition,
-                                 const bool isLeftButtonPressed);
-
-        void _hyperlinkHandler(const std::wstring_view uri);
-        bool _canSendVTMouseInput(const ::Microsoft::Terminal::Core::ControlKeyStates modifiers);
-        bool _shouldSendAlternateScroll(const ::Microsoft::Terminal::Core::ControlKeyStates modifiers, const int32_t delta);
-
-        void _sendPastedTextToConnection(std::wstring_view wstr);
-        til::point _getTerminalPosition(const til::point pixelPosition);
-
-        bool _sendMouseEventHelper(const til::point terminalPosition,
-                                   const unsigned int pointerUpdateKind,
-                                   const ::Microsoft::Terminal::Core::ControlKeyStates modifiers,
-                                   const SHORT wheelDelta,
-                                   Control::MouseButtonState buttonState);
-
-        friend class ControlUnitTests::ControlCoreTests;
-        friend class ControlUnitTests::ControlInteractivityTests;
-    };
-}
-
-namespace winrt::Microsoft::Terminal::Control::factory_implementation
-{
-    BASIC_FACTORY(ControlInteractivity);
-}
+// Copyright (c) Microsoft Corporation.
+// Licensed under the MIT license.
+//
+// Module Name:
+// - ControlInteractivity.h
+//
+// Abstract:
+// - This is a wrapper for the `ControlCore`. It holds the logic for things like
+//   double-click, right click copy/paste, selection, etc. This is intended to
+//   be a UI framework-independent abstraction. The methods this layer exposes
+//   can be called the same from both the WinUI `TermControl` and the WPF
+//   control.
+//
+// Author:
+// - Mike Griese (zadjii-msft) 01-Apr-2021
+
+#pragma once
+
+#include "ControlInteractivity.g.h"
+#include "EventArgs.h"
+#include "../buffer/out/search.h"
+
+#include "ControlCore.h"
+#include "../../renderer/uia/UiaRenderer.hpp"
+
+namespace ControlUnitTests
+{
+    class ControlCoreTests;
+    class ControlInteractivityTests;
+};
+
+namespace winrt::Microsoft::Terminal::Control::implementation
+{
+    struct ControlInteractivity : ControlInteractivityT<ControlInteractivity>
+    {
+    public:
+        ControlInteractivity(IControlSettings settings,
+                             Control::IControlAppearance unfocusedAppearance,
+                             TerminalConnection::ITerminalConnection connection);
+
+        void GotFocus();
+        void LostFocus();
+        void UpdateSettings();
+        void Initialize();
+        Control::ControlCore Core();
+
+        void Close();
+
+        Control::InteractivityAutomationPeer OnCreateAutomationPeer();
+        ::Microsoft::Console::Render::IRenderData* GetRenderData() const;
+
+#pragma region Input Methods
+        void PointerPressed(Control::MouseButtonState buttonState,
+                            const unsigned int pointerUpdateKind,
+                            const uint64_t timestamp,
+                            const ::Microsoft::Terminal::Core::ControlKeyStates modifiers,
+                            const Core::Point pixelPosition);
+        void TouchPressed(const Core::Point contactPoint);
+
+        void PointerMoved(Control::MouseButtonState buttonState,
+                          const unsigned int pointerUpdateKind,
+                          const ::Microsoft::Terminal::Core::ControlKeyStates modifiers,
+                          const bool focused,
+                          const Core::Point pixelPosition,
+                          const bool pointerPressedInBounds);
+        void TouchMoved(const Core::Point newTouchPoint,
+                        const bool focused);
+
+        void PointerReleased(Control::MouseButtonState buttonState,
+                             const unsigned int pointerUpdateKind,
+                             const ::Microsoft::Terminal::Core::ControlKeyStates modifiers,
+                             const Core::Point pixelPosition);
+        void TouchReleased();
+
+        bool MouseWheel(const ::Microsoft::Terminal::Core::ControlKeyStates modifiers,
+                        const int32_t delta,
+                        const Core::Point pixelPosition,
+                        const Control::MouseButtonState state);
+
+        void UpdateScrollbar(const double newValue);
+
+#pragma endregion
+
+        bool CopySelectionToClipboard(bool singleLine,
+                                      const Windows::Foundation::IReference<CopyFormat>& formats);
+        void RequestPasteTextFromClipboard();
+        void SetEndSelectionPoint(const Core::Point pixelPosition);
+        bool ManglePathsForWsl();
+
+        winrt::guid Id();
+        void Reparent(const Microsoft::Terminal::Control::IKeyBindings& keyBindings);
+
+        TYPED_EVENT(OpenHyperlink, IInspectable, Control::OpenHyperlinkEventArgs);
+        TYPED_EVENT(PasteFromClipboard, IInspectable, Control::PasteFromClipboardEventArgs);
+        TYPED_EVENT(ScrollPositionChanged, IInspectable, Control::ScrollPositionChangedArgs);
+
+        TYPED_EVENT(Attached, IInspectable, IInspectable);
+        TYPED_EVENT(Closed, IInspectable, IInspectable);
+
+    private:
+        // NOTE: _uiaEngine must be ordered before _core.
+        //
+        // ControlCore::AttachUiaEngine receives a IRenderEngine as a raw pointer, which we own.
+        // We must ensure that we first destroy the ControlCore before the UiaEngine instance
+        // in order to safely resolve this unsafe pointer dependency. Otherwise a deallocated
+        // IRenderEngine is accessed when ControlCore calls Renderer::TriggerTeardown.
+        // (C++ class members are destroyed in reverse order.)
+        std::unique_ptr<::Microsoft::Console::Render::UiaEngine> _uiaEngine;
+
+        winrt::com_ptr<ControlCore> _core{ nullptr };
+        unsigned int _rowsToScroll;
+        double _internalScrollbarPosition{ 0.0 };
+
+        // If this is set, then we assume we are in the middle of panning the
+        //      viewport via touch input.
+        std::optional<Core::Point> _touchAnchor;
+
+        using Timestamp = uint64_t;
+
+        // imported from WinUser
+        // Used for PointerPoint.Timestamp Property (https://docs.microsoft.com/en-us/uwp/api/windows.ui.input.pointerpoint.timestamp#Windows_UI_Input_PointerPoint_Timestamp)
+        Timestamp _multiClickTimer;
+        unsigned int _multiClickCounter;
+        Timestamp _lastMouseClickTimestamp;
+        std::optional<Core::Point> _lastMouseClickPos;
+        std::optional<Core::Point> _singleClickTouchdownPos;
+        std::optional<Core::Point> _lastMouseClickPosNoSelection;
+        // This field tracks whether the selection has changed meaningfully
+        // since it was last copied. It's generally used to prevent copyOnSelect
+        // from firing when the pointer _just happens_ to be released over the
+        // terminal.
+        bool _selectionNeedsToBeCopied;
+
+        std::optional<til::point> _lastHoveredCell{ std::nullopt };
+        // Track the last hyperlink ID we hovered over
+        uint16_t _lastHoveredId{ 0 };
+
+        std::optional<interval_tree::IntervalTree<til::point, size_t>::interval> _lastHoveredInterval{ std::nullopt };
+
+        winrt::guid _guid;
+
+        unsigned int _numberOfClicks(Core::Point clickPos, Timestamp clickTime);
+        void _updateSystemParameterSettings() noexcept;
+
+        void _mouseTransparencyHandler(const int32_t mouseDelta) const;
+        void _mouseZoomHandler(const int32_t mouseDelta) const;
+        void _mouseScrollHandler(const int32_t mouseDelta,
+                                 const Core::Point terminalPosition,
+                                 const bool isLeftButtonPressed);
+
+        void _hyperlinkHandler(const std::wstring_view uri);
+        bool _canSendVTMouseInput(const ::Microsoft::Terminal::Core::ControlKeyStates modifiers);
+        bool _shouldSendAlternateScroll(const ::Microsoft::Terminal::Core::ControlKeyStates modifiers, const int32_t delta);
+
+        void _sendPastedTextToConnection(std::wstring_view wstr);
+        til::point _getTerminalPosition(const til::point pixelPosition);
+
+        bool _sendMouseEventHelper(const til::point terminalPosition,
+                                   const unsigned int pointerUpdateKind,
+                                   const ::Microsoft::Terminal::Core::ControlKeyStates modifiers,
+                                   const SHORT wheelDelta,
+                                   Control::MouseButtonState buttonState);
+
+        friend class ControlUnitTests::ControlCoreTests;
+        friend class ControlUnitTests::ControlInteractivityTests;
+    };
+}
+
+namespace winrt::Microsoft::Terminal::Control::factory_implementation
+{
+    BASIC_FACTORY(ControlInteractivity);
+}