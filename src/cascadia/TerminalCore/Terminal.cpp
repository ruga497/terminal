--- conflicted
+++ resolved
@@ -1,1536 +1,1500 @@
-// Copyright (c) Microsoft Corporation.
-// Licensed under the MIT license.
-
-#include "pch.h"
-#include "Terminal.hpp"
-#include "../../terminal/parser/OutputStateMachineEngine.hpp"
-#include "TerminalDispatch.hpp"
-#include "../../inc/unicode.hpp"
-#include "../../types/inc/utils.hpp"
-#include "../../types/inc/colorTable.hpp"
-
-#include <winrt/Microsoft.Terminal.Core.h>
-
-using namespace winrt::Microsoft::Terminal::Core;
-using namespace Microsoft::Terminal::Core;
-using namespace Microsoft::Console;
-using namespace Microsoft::Console::Render;
-using namespace Microsoft::Console::Types;
-using namespace Microsoft::Console::VirtualTerminal;
-
-using PointTree = interval_tree::IntervalTree<til::point, size_t>;
-
-static std::wstring _KeyEventsToText(std::deque<std::unique_ptr<IInputEvent>>& inEventsToWrite)
-{
-    std::wstring wstr = L"";
-    for (const auto& ev : inEventsToWrite)
-    {
-        if (ev->EventType() == InputEventType::KeyEvent)
-        {
-            const auto& k = static_cast<KeyEvent&>(*ev);
-            const auto wch = k.GetCharData();
-            wstr += wch;
-        }
-    }
-    return wstr;
-}
-
-#pragma warning(suppress : 26455) // default constructor is throwing, too much effort to rearrange at this time.
-Terminal::Terminal() :
-    _mutableViewport{ Viewport::Empty() },
-    _title{},
-    _pfnWriteInput{ nullptr },
-    _altBuffer{ nullptr },
-    _scrollOffset{ 0 },
-    _snapOnInput{ true },
-    _altGrAliasing{ true },
-    _blockSelection{ false },
-    _selection{ std::nullopt },
-    _taskbarState{ 0 },
-    _taskbarProgress{ 0 },
-    _trimBlockSelection{ false },
-    _autoMarkPrompts{ false }
-{
-    auto dispatch = std::make_unique<TerminalDispatch>(*this);
-    auto engine = std::make_unique<OutputStateMachineEngine>(std::move(dispatch));
-
-    _stateMachine = std::make_unique<StateMachine>(std::move(engine));
-
-    // Until we have a true pass-through mode (GH#1173), the decision as to
-    // whether C1 controls are interpreted or not is made at the conhost level.
-    // If they are being filtered out, then we will simply never receive them.
-    // But if they are being accepted by conhost, there's a chance they may get
-    // passed through in some situations, so it's important that our state
-    // machine is always prepared to accept them.
-    _stateMachine->SetParserMode(StateMachine::Mode::AcceptC1, true);
-
-    auto passAlongInput = [&](std::deque<std::unique_ptr<IInputEvent>>& inEventsToWrite) {
-        if (!_pfnWriteInput)
-        {
-            return;
-        }
-        std::wstring wstr = _KeyEventsToText(inEventsToWrite);
-        _pfnWriteInput(wstr);
-    };
-
-    _terminalInput = std::make_unique<TerminalInput>(passAlongInput);
-
-    _renderSettings.SetColorAlias(ColorAlias::DefaultForeground, TextColor::DEFAULT_FOREGROUND, RGB(255, 255, 255));
-    _renderSettings.SetColorAlias(ColorAlias::DefaultBackground, TextColor::DEFAULT_BACKGROUND, RGB(0, 0, 0));
-}
-
-void Terminal::Create(COORD viewportSize, SHORT scrollbackLines, Renderer& renderer)
-{
-    _mutableViewport = Viewport::FromDimensions({ 0, 0 }, viewportSize);
-    _scrollbackLines = scrollbackLines;
-    const COORD bufferSize{ viewportSize.X,
-                            Utils::ClampToShortMax(viewportSize.Y + scrollbackLines, 1) };
-    const TextAttribute attr{};
-    const UINT cursorSize = 12;
-    _mainBuffer = std::make_unique<TextBuffer>(bufferSize, attr, cursorSize, true, renderer);
-}
-
-// Method Description:
-// - Initializes the Terminal from the given set of settings.
-// Arguments:
-// - settings: the set of CoreSettings we need to use to initialize the terminal
-// - renderer: the Renderer that the terminal can use for paint invalidation.
-void Terminal::CreateFromSettings(ICoreSettings settings,
-                                  Renderer& renderer)
-{
-    const COORD viewportSize{ Utils::ClampToShortMax(settings.InitialCols(), 1),
-                              Utils::ClampToShortMax(settings.InitialRows(), 1) };
-
-    // TODO:MSFT:20642297 - Support infinite scrollback here, if HistorySize is -1
-    Create(viewportSize, Utils::ClampToShortMax(settings.HistorySize(), 0), renderer);
-
-    UpdateSettings(settings);
-}
-
-// Method Description:
-// - Update our internal properties to match the new values in the provided
-//   CoreSettings object.
-// Arguments:
-// - settings: an ICoreSettings with new settings values for us to use.
-void Terminal::UpdateSettings(ICoreSettings settings)
-{
-    UpdateAppearance(settings);
-
-    _snapOnInput = settings.SnapOnInput();
-    _altGrAliasing = settings.AltGrAliasing();
-    _wordDelimiters = settings.WordDelimiters();
-    _suppressApplicationTitle = settings.SuppressApplicationTitle();
-    _startingTitle = settings.StartingTitle();
-    _trimBlockSelection = settings.TrimBlockSelection();
-    _autoMarkPrompts = settings.AutoMarkPrompts();
-
-    _terminalInput->ForceDisableWin32InputMode(settings.ForceVTInput());
-
-    if (settings.TabColor() == nullptr)
-    {
-        _tabColor = std::nullopt;
-    }
-    else
-    {
-        _tabColor = settings.TabColor().Value();
-    }
-
-    if (!_startingTabColor && settings.StartingTabColor())
-    {
-        _startingTabColor = settings.StartingTabColor().Value();
-    }
-
-    if (_pfnTabColorChanged)
-    {
-        _pfnTabColorChanged(GetTabColor());
-    }
-
-    // TODO:MSFT:21327402 - if HistorySize has changed, resize the buffer so we
-    // have a smaller scrollback. We should do this carefully - if the new buffer
-    // size is smaller than where the mutable viewport currently is, we'll want
-    // to make sure to rotate the buffer contents upwards, so the mutable viewport
-    // remains at the bottom of the buffer.
-
-    // Regenerate the pattern tree for the new buffer size
-    if (_mainBuffer)
-    {
-        // Clear the patterns first
-        _mainBuffer->ClearPatternRecognizers();
-<<<<<<< HEAD
-        if (settings.DetectURLs())
-        {
-            // Add regex pattern recognizers to the buffer
-            // For now, we only add the URI regex pattern
-            _hyperlinkPatternId = _mainBuffer->AddPatternRecognizer(linkPattern);
-            UpdatePatternsUnderLock();
-        }
-        else
-        {
-            ClearPatternTree();
-        }
-=======
-        _detectURLs = settings.DetectURLs();
-        _updateUrlDetection();
->>>>>>> 0da5bd77
-    }
-}
-
-// Method Description:
-// - Update our internal properties to match the new values in the provided
-//   CoreAppearance object.
-// Arguments:
-// - appearance: an ICoreAppearance with new settings values for us to use.
-void Terminal::UpdateAppearance(const ICoreAppearance& appearance)
-{
-    _renderSettings.SetRenderMode(RenderSettings::Mode::IntenseIsBold, appearance.IntenseIsBold());
-    _renderSettings.SetRenderMode(RenderSettings::Mode::IntenseIsBright, appearance.IntenseIsBright());
-    _renderSettings.SetRenderMode(RenderSettings::Mode::DistinguishableColors, appearance.AdjustIndistinguishableColors());
-
-    const til::color newBackgroundColor{ appearance.DefaultBackground() };
-    _renderSettings.SetColorAlias(ColorAlias::DefaultBackground, TextColor::DEFAULT_BACKGROUND, newBackgroundColor);
-    const til::color newForegroundColor{ appearance.DefaultForeground() };
-    _renderSettings.SetColorAlias(ColorAlias::DefaultForeground, TextColor::DEFAULT_FOREGROUND, newForegroundColor);
-    const til::color newCursorColor{ appearance.CursorColor() };
-    _renderSettings.SetColorTableEntry(TextColor::CURSOR_COLOR, newCursorColor);
-
-    for (int i = 0; i < 16; i++)
-    {
-        _renderSettings.SetColorTableEntry(i, til::color{ appearance.GetColorTableEntry(i) });
-    }
-    _renderSettings.MakeAdjustedColorArray();
-
-    CursorType cursorShape = CursorType::VerticalBar;
-    switch (appearance.CursorShape())
-    {
-    case CursorStyle::Underscore:
-        cursorShape = CursorType::Underscore;
-        break;
-    case CursorStyle::FilledBox:
-        cursorShape = CursorType::FullBox;
-        break;
-    case CursorStyle::EmptyBox:
-        cursorShape = CursorType::EmptyBox;
-        break;
-    case CursorStyle::Vintage:
-        cursorShape = CursorType::Legacy;
-        break;
-    case CursorStyle::DoubleUnderscore:
-        cursorShape = CursorType::DoubleUnderscore;
-        break;
-    default:
-    case CursorStyle::Bar:
-        cursorShape = CursorType::VerticalBar;
-        break;
-    }
-
-    // We're checking if the main buffer exists here, but then setting the
-    // appearance of the active one. If the main buffer exists, then at least
-    // one buffer exists and _activeBuffer() will work
-    if (_mainBuffer)
-    {
-        _activeBuffer().GetCursor().SetStyle(appearance.CursorHeight(), cursorShape);
-    }
-
-    _defaultCursorShape = cursorShape;
-}
-
-// Method Description:
-// - Resize the terminal as the result of some user interaction.
-// Arguments:
-// - viewportSize: the new size of the viewport, in chars
-// Return Value:
-// - S_OK if we successfully resized the terminal, S_FALSE if there was
-//      nothing to do (the viewportSize is the same as our current size), or an
-//      appropriate HRESULT for failing to resize.
-[[nodiscard]] HRESULT Terminal::UserResize(const COORD viewportSize) noexcept
-{
-    const auto oldDimensions = _GetMutableViewport().Dimensions();
-    if (viewportSize == oldDimensions)
-    {
-        return S_FALSE;
-    }
-
-    // Shortcut: if we're in the alt buffer, just resize the
-    // alt buffer and put off resizing the main buffer till we switch back. Fortunately, this is easy. We don't need to
-    // worry about the viewport and scrollback at all! The alt buffer never has
-    // any scrollback, so we just need to resize it and presto, we're done.
-    if (_inAltBuffer())
-    {
-        // stash this resize for the future.
-        _deferredResize = til::size{ viewportSize };
-
-        _altBuffer->GetCursor().StartDeferDrawing();
-        // we're capturing `this` here because when we exit, we want to EndDefer on the (newly created) active buffer.
-        auto endDefer = wil::scope_exit([this]() noexcept { _altBuffer->GetCursor().EndDeferDrawing(); });
-
-        // GH#3494: We don't need to reflow the alt buffer. Apps that use the
-        // alt buffer will redraw themselves. This prevents graphical artifacts.
-        //
-        // This is consistent with VTE
-        RETURN_IF_FAILED(_altBuffer->ResizeTraditional(viewportSize));
-
-        // Since the _mutableViewport is no longer the size of the actual
-        // viewport, then update our _altBufferSize tracker we're using to help
-        // us out here.
-        _altBufferSize = til::size{ viewportSize };
-        return S_OK;
-    }
-
-    const auto dx = ::base::ClampSub(viewportSize.X, oldDimensions.X);
-    const short newBufferHeight = ::base::ClampAdd(viewportSize.Y, _scrollbackLines);
-
-    COORD bufferSize{ viewportSize.X, newBufferHeight };
-
-    // This will be used to determine where the viewport should be in the new buffer.
-    const short oldViewportTop = _mutableViewport.Top();
-    short newViewportTop = oldViewportTop;
-    short newVisibleTop = ::base::saturated_cast<short>(_VisibleStartIndex());
-
-    // If the original buffer had _no_ scroll offset, then we should be at the
-    // bottom in the new buffer as well. Track that case now.
-    const bool originalOffsetWasZero = _scrollOffset == 0;
-
-    // skip any drawing updates that might occur until we swap _buffer with the new buffer or if we exit early.
-    _mainBuffer->GetCursor().StartDeferDrawing();
-    // we're capturing `this` here because when we exit, we want to EndDefer on the (newly created) active buffer.
-    auto endDefer = wil::scope_exit([this]() noexcept { _mainBuffer->GetCursor().EndDeferDrawing(); });
-
-    // First allocate a new text buffer to take the place of the current one.
-    std::unique_ptr<TextBuffer> newTextBuffer;
-    try
-    {
-        // GH#3848 - Stash away the current attributes the old text buffer is
-        // using. We'll initialize the new buffer with the default attributes,
-        // but after the resize, we'll want to make sure that the new buffer's
-        // current attributes (the ones used for printing new text) match the
-        // old buffer's.
-        const auto oldBufferAttributes = _mainBuffer->GetCurrentAttributes();
-        newTextBuffer = std::make_unique<TextBuffer>(bufferSize,
-                                                     TextAttribute{},
-                                                     0, // temporarily set size to 0 so it won't render.
-                                                     _mainBuffer->IsActiveBuffer(),
-                                                     _mainBuffer->GetRenderer());
-
-        // start defer drawing on the new buffer
-        newTextBuffer->GetCursor().StartDeferDrawing();
-
-        // Build a PositionInformation to track the position of both the top of
-        // the mutable viewport and the top of the visible viewport in the new
-        // buffer.
-        // * the new value of mutableViewportTop will be used to figure out
-        //   where we should place the mutable viewport in the new buffer. This
-        //   requires a bit of trickiness to remain consistent with conpty's
-        //   buffer (as seen below).
-        // * the new value of visibleViewportTop will be used to calculate the
-        //   new scrollOffset in the new buffer, so that the visible lines on
-        //   the screen remain roughly the same.
-        TextBuffer::PositionInformation oldRows{ 0 };
-        oldRows.mutableViewportTop = oldViewportTop;
-        oldRows.visibleViewportTop = newVisibleTop;
-
-        const std::optional<short> oldViewStart{ oldViewportTop };
-        RETURN_IF_FAILED(TextBuffer::Reflow(*_mainBuffer.get(),
-                                            *newTextBuffer.get(),
-                                            _mutableViewport,
-                                            { oldRows }));
-
-        newViewportTop = oldRows.mutableViewportTop;
-        newVisibleTop = oldRows.visibleViewportTop;
-
-        // Restore the active text attributes
-        newTextBuffer->SetCurrentAttributes(oldBufferAttributes);
-    }
-    CATCH_RETURN();
-
-    // Conpty resizes a little oddly - if the height decreased, and there were
-    // blank lines at the bottom, those lines will get trimmed. If there's not
-    // blank lines, then the top will get "shifted down", moving the top line
-    // into scrollback. See GH#3490 for more details.
-    //
-    // If the final position in the buffer is on the bottom row of the new
-    // viewport, then we're going to need to move the top down. Otherwise, move
-    // the bottom up.
-    //
-    // There are also important things to consider with line wrapping.
-    // * If a line in scrollback wrapped that didn't previously, we'll need to
-    //   make sure to have the new viewport down another line. This will cause
-    //   our top to move down.
-    // * If a line _in the viewport_ wrapped that didn't previously, then the
-    //   conpty buffer will also have that wrapped line, and will move the
-    //   cursor & text down a line in response. This causes our bottom to move
-    //   down.
-    //
-    // We're going to use a combo of both these things to calculate where the
-    // new viewport should be. To keep in sync with conpty, we'll need to make
-    // sure that any lines that entered the scrollback _stay in scrollback_. We
-    // do that by taking the max of
-    // * Where the old top line in the viewport exists in the new buffer (as
-    //   calculated by TextBuffer::Reflow)
-    // * Where the bottom of the text in the new buffer is (and using that to
-    //   calculate another proposed top location).
-
-    const COORD newCursorPos = newTextBuffer->GetCursor().GetPosition();
-#pragma warning(push)
-#pragma warning(disable : 26496) // cpp core checks wants this const, but it's assigned immediately below...
-    COORD newLastChar = newCursorPos;
-    try
-    {
-        newLastChar = newTextBuffer->GetLastNonSpaceCharacter();
-    }
-    CATCH_LOG();
-#pragma warning(pop)
-
-    const auto maxRow = std::max(newLastChar.Y, newCursorPos.Y);
-
-    const short proposedTopFromLastLine = ::base::ClampAdd(::base::ClampSub(maxRow, viewportSize.Y), 1);
-    const short proposedTopFromScrollback = newViewportTop;
-
-    short proposedTop = std::max(proposedTopFromLastLine,
-                                 proposedTopFromScrollback);
-
-    // If we're using the new location of the old top line to place the
-    // viewport, we might need to make an adjustment to it.
-    //
-    // We're using the last cell of the line to calculate where the top line is
-    // in the new buffer. If that line wrapped, then all the lines below it
-    // shifted down in the buffer. If there's space for all those lines in the
-    // conpty buffer, then the originally unwrapped top line will _still_ be in
-    // the buffer. In that case, don't stick to the _end_ of the old top line,
-    // instead stick to the _start_, which is one line up.
-    //
-    // We can know if there's space in the conpty buffer by checking if the
-    // maxRow (the highest row we've written text to) is above the viewport from
-    // this proposed top position.
-    if (proposedTop == proposedTopFromScrollback)
-    {
-        const auto proposedViewFromTop = Viewport::FromDimensions({ 0, proposedTopFromScrollback }, viewportSize);
-        if (maxRow < proposedViewFromTop.BottomInclusive())
-        {
-            if (dx < 0 && proposedTop > 0)
-            {
-                try
-                {
-                    auto& row = newTextBuffer->GetRowByOffset(::base::ClampSub(proposedTop, 1));
-                    if (row.WasWrapForced())
-                    {
-                        proposedTop--;
-                    }
-                }
-                CATCH_LOG();
-            }
-        }
-    }
-
-    // If the new bottom would be higher than the last row of text, then we
-    // definitely want to use the last row of text to determine where the
-    // viewport should be.
-    const auto proposedViewFromTop = Viewport::FromDimensions({ 0, proposedTopFromScrollback }, viewportSize);
-    if (maxRow > proposedViewFromTop.BottomInclusive())
-    {
-        proposedTop = proposedTopFromLastLine;
-    }
-
-    // Make sure the proposed viewport is within the bounds of the buffer.
-    // First make sure the top is >=0
-    proposedTop = std::max(static_cast<short>(0), proposedTop);
-
-    // If the new bottom would be below the bottom of the buffer, then slide the
-    // top up so that we'll still fit within the buffer.
-    const auto newView = Viewport::FromDimensions({ 0, proposedTop }, viewportSize);
-    const auto proposedBottom = newView.BottomExclusive();
-    if (proposedBottom > bufferSize.Y)
-    {
-        proposedTop = ::base::ClampSub(proposedTop, ::base::ClampSub(proposedBottom, bufferSize.Y));
-    }
-
-    _mutableViewport = Viewport::FromDimensions({ 0, proposedTop }, viewportSize);
-
-    _mainBuffer.swap(newTextBuffer);
-
-    // GH#3494: Maintain scrollbar position during resize
-    // Make sure that we don't scroll past the mutableViewport at the bottom of the buffer
-    newVisibleTop = std::min(newVisibleTop, _mutableViewport.Top());
-    // Make sure we don't scroll past the top of the scrollback
-    newVisibleTop = std::max<short>(newVisibleTop, 0);
-
-    // If the old scrolloffset was 0, then we weren't scrolled back at all
-    // before, and shouldn't be now either.
-    _scrollOffset = originalOffsetWasZero ? 0 : static_cast<int>(::base::ClampSub(_mutableViewport.Top(), newVisibleTop));
-
-    // GH#5029 - make sure to InvalidateAll here, so that we'll paint the entire visible viewport.
-    try
-    {
-        _activeBuffer().TriggerRedrawAll();
-    }
-    CATCH_LOG();
-    _NotifyScrollEvent();
-
-    return S_OK;
-}
-
-void Terminal::Write(std::wstring_view stringView)
-{
-    auto lock = LockForWriting();
-
-    auto& cursor = _activeBuffer().GetCursor();
-    const til::point cursorPosBefore{ cursor.GetPosition() };
-
-    _stateMachine->ProcessString(stringView);
-
-    const til::point cursorPosAfter{ cursor.GetPosition() };
-
-    // Firing the CursorPositionChanged event is very expensive so we try not to
-    // do that when the cursor does not need to be redrawn. We don't do this
-    // inside _AdjustCursorPosition, only once we're done writing the whole run
-    // of output.
-    if (cursorPosBefore != cursorPosAfter)
-    {
-        _NotifyTerminalCursorPositionChanged();
-    }
-}
-
-void Terminal::WritePastedText(std::wstring_view stringView)
-{
-    auto option = ::Microsoft::Console::Utils::FilterOption::CarriageReturnNewline |
-                  ::Microsoft::Console::Utils::FilterOption::ControlCodes;
-
-    std::wstring filtered = ::Microsoft::Console::Utils::FilterStringForPaste(stringView, option);
-    if (IsXtermBracketedPasteModeEnabled())
-    {
-        filtered.insert(0, L"\x1b[200~");
-        filtered.append(L"\x1b[201~");
-    }
-
-    if (_pfnWriteInput)
-    {
-        _pfnWriteInput(filtered);
-    }
-}
-
-// Method Description:
-// - Attempts to snap to the bottom of the buffer, if SnapOnInput is true. Does
-//   nothing if SnapOnInput is set to false, or we're already at the bottom of
-//   the buffer.
-// Arguments:
-// - <none>
-// Return Value:
-// - <none>
-void Terminal::TrySnapOnInput()
-{
-    if (_snapOnInput && _scrollOffset != 0)
-    {
-        auto lock = LockForWriting();
-        _scrollOffset = 0;
-        _NotifyScrollEvent();
-    }
-}
-
-// Routine Description:
-// - Relays if we are tracking mouse input
-// Parameters:
-// - <none>
-// Return value:
-// - true, if we are tracking mouse input. False, otherwise
-bool Terminal::IsTrackingMouseInput() const noexcept
-{
-    return _terminalInput->IsTrackingMouseInput();
-}
-
-// Routine Description:
-// - Relays if we are in alternate scroll mode, a special type of mouse input
-//   mode where scrolling sends the arrow keypresses, but the app doesn't
-//   otherwise want mouse input.
-// Parameters:
-// - <none>
-// Return value:
-// - true, if we are tracking mouse input. False, otherwise
-bool Terminal::ShouldSendAlternateScroll(const unsigned int uiButton,
-                                         const int32_t delta) const noexcept
-{
-    return _terminalInput->ShouldSendAlternateScroll(uiButton, ::base::saturated_cast<short>(delta));
-}
-
-// Method Description:
-// - Given a coord, get the URI at that location
-// Arguments:
-// - The position
-std::wstring Terminal::GetHyperlinkAtPosition(const COORD position)
-{
-    auto attr = _activeBuffer().GetCellDataAt(_ConvertToBufferCell(position))->TextAttr();
-    if (attr.IsHyperlink())
-    {
-        auto uri = _activeBuffer().GetHyperlinkUriFromId(attr.GetHyperlinkId());
-        return uri;
-    }
-    // also look through our known pattern locations in our pattern interval tree
-    const auto result = GetHyperlinkIntervalFromPosition(position);
-    if (result.has_value() && result->value == _hyperlinkPatternId)
-    {
-        const auto start = result->start;
-        const auto end = result->stop;
-        std::wstring uri;
-
-        const auto startIter = _activeBuffer().GetCellDataAt(_ConvertToBufferCell(start.to_win32_coord()));
-        const auto endIter = _activeBuffer().GetCellDataAt(_ConvertToBufferCell(end.to_win32_coord()));
-        for (auto iter = startIter; iter != endIter; ++iter)
-        {
-            uri += iter->Chars();
-        }
-        return uri;
-    }
-    return {};
-}
-
-// Method Description:
-// - Gets the hyperlink ID of the text at the given terminal position
-// Arguments:
-// - The position of the text
-// Return value:
-// - The hyperlink ID
-uint16_t Terminal::GetHyperlinkIdAtPosition(const COORD position)
-{
-    return _activeBuffer().GetCellDataAt(_ConvertToBufferCell(position))->TextAttr().GetHyperlinkId();
-}
-
-// Method description:
-// - Given a position in a URI pattern, gets the start and end coordinates of the URI
-// Arguments:
-// - The position
-// Return value:
-// - The interval representing the start and end coordinates
-std::optional<PointTree::interval> Terminal::GetHyperlinkIntervalFromPosition(const COORD position)
-{
-    const auto results = _patternIntervalTree.findOverlapping(til::point{ position.X + 1, position.Y }, til::point{ position });
-    if (results.size() > 0)
-    {
-        for (const auto& result : results)
-        {
-            if (result.value == _hyperlinkPatternId)
-            {
-                return result;
-            }
-        }
-    }
-    return std::nullopt;
-}
-
-// Method Description:
-// - Send this particular (non-character) key event to the terminal.
-// - The terminal will translate the key and the modifiers pressed into the
-//   appropriate VT sequence for that key chord. If we do translate the key,
-//   we'll return true. In that case, the event should NOT be processed any further.
-// - Character events (e.g. WM_CHAR) are generally the best way to properly receive
-//   keyboard input on Windows though, as the OS is suited best at handling the
-//   translation of the current keyboard layout, dead keys, etc.
-//   As a result of this false is returned for all key events that contain characters.
-//   SendCharEvent may then be called with the data obtained from a character event.
-// - As a special case we'll always handle VK_TAB key events.
-//   This must be done due to TermControl::_KeyDownHandler (one of the callers)
-//   always marking tab key events as handled, causing no character event to be raised.
-// Arguments:
-// - vkey: The vkey of the last pressed key.
-// - scanCode: The scan code of the last pressed key.
-// - states: The Microsoft::Terminal::Core::ControlKeyStates representing the modifier key states.
-// - keyDown: If true, the key was pressed, otherwise the key was released.
-// Return Value:
-// - true if we translated the key event, and it should not be processed any further.
-// - false if we did not translate the key, and it should be processed into a character.
-bool Terminal::SendKeyEvent(const WORD vkey,
-                            const WORD scanCode,
-                            const ControlKeyStates states,
-                            const bool keyDown)
-{
-    // GH#6423 - don't snap on this key if the key that was pressed was a
-    // modifier key. We'll wait for a real keystroke to snap to the bottom.
-    // GH#6481 - Additionally, make sure the key was actually pressed. This
-    // check will make sure we behave the same as before GH#6309
-    if (!KeyEvent::IsModifierKey(vkey) && keyDown)
-    {
-        TrySnapOnInput();
-    }
-
-    _StoreKeyEvent(vkey, scanCode);
-
-    // Certain applications like AutoHotKey and its keyboard remapping feature,
-    // send us key events using SendInput() whose values are outside of the valid range.
-    // GH#7064
-    if (vkey == 0 || vkey >= 0xff)
-    {
-        return false;
-    }
-
-    // While not explicitly permitted, a wide range of software, including Windows' own touch keyboard,
-    // sets the wScan member of the KEYBDINPUT structure to 0, resulting in scanCode being 0 as well.
-    // --> Alternatively get the scanCode from the vkey if possible.
-    // GH#7495
-    const auto sc = scanCode ? scanCode : _ScanCodeFromVirtualKey(vkey);
-    if (sc == 0)
-    {
-        return false;
-    }
-
-    const auto isAltOnlyPressed = states.IsAltPressed() && !states.IsCtrlPressed();
-
-    // By default Windows treats Ctrl+Alt as an alias for AltGr.
-    // When the altGrAliasing setting is set to false, this behaviour should be disabled.
-    //
-    // Whenever possible _CharacterFromKeyEvent() will return a valid character.
-    // For instance both Ctrl+Alt+Q as well as AltGr+Q return @ on a German keyboard.
-    //
-    // We can achieve the altGrAliasing functionality by skipping the call to _CharacterFromKeyEvent,
-    // as TerminalInput::HandleKey will then fall back to using the vkey which
-    // is the underlying ASCII character (e.g. A-Z) on the keyboard in our case.
-    // See GH#5525/GH#6211 for more details
-    const auto isSuppressedAltGrAlias = !_altGrAliasing && states.IsAltPressed() && states.IsCtrlPressed() && !states.IsAltGrPressed();
-    const auto ch = isSuppressedAltGrAlias ? UNICODE_NULL : _CharacterFromKeyEvent(vkey, sc, states);
-
-    // Delegate it to the character event handler if this key event can be
-    // mapped to one (see method description above). For Alt+key combinations
-    // we'll not receive another character event for some reason though.
-    // -> Don't delegate the event if this is a Alt+key combination.
-    //
-    // As a special case we'll furthermore always handle VK_TAB
-    // key events here instead of in Terminal::SendCharEvent.
-    // See the method description for more information.
-    if (!isAltOnlyPressed && vkey != VK_TAB && ch != UNICODE_NULL)
-    {
-        return false;
-    }
-
-    //if (_autoMarkPrompts && vkey == VK_RETURN && !_inAltBuffer())
-    //{
-    //    DispatchTypes::ScrollMark mark;
-    //    mark.category = DispatchTypes::MarkCategory::Prompt;
-    //    mark.color = til::color(255, 255, 255); // should this be configurable?
-    //    AddMark(mark);
-    //}
-
-    KeyEvent keyEv{ keyDown, 1, vkey, sc, ch, states.Value() };
-    return _terminalInput->HandleKey(&keyEv);
-}
-
-// Method Description:
-// - Send this particular mouse event to the terminal. The terminal will translate
-//   the button and the modifiers pressed into the appropriate VT sequence for that
-//   mouse event. If we do translate the key, we'll return true. In that case, the
-//   event should NOT be processed any further. If we return false, the event
-//   was NOT translated, and we should instead use the event normally
-// Arguments:
-// - viewportPos: the position of the mouse event relative to the viewport origin.
-// - uiButton: the WM mouse button event code
-// - states: The Microsoft::Terminal::Core::ControlKeyStates representing the modifier key states.
-// - wheelDelta: the amount that the scroll wheel changed (should be 0 unless button is a WM_MOUSE*WHEEL)
-// Return Value:
-// - true if we translated the key event, and it should not be processed any further.
-// - false if we did not translate the key, and it should be processed into a character.
-bool Terminal::SendMouseEvent(const COORD viewportPos, const unsigned int uiButton, const ControlKeyStates states, const short wheelDelta, const TerminalInput::MouseButtonState state)
-{
-    // GH#6401: VT applications should be able to receive mouse events from outside the
-    // terminal buffer. This is likely to happen when the user drags the cursor offscreen.
-    // We shouldn't throw away perfectly good events when they're offscreen, so we just
-    // clamp them to be within the range [(0, 0), (W, H)].
-#pragma warning(suppress : 26496) // analysis can't tell we're assigning through a reference below
-    auto clampedPos{ viewportPos };
-    _GetMutableViewport().ToOrigin().Clamp(clampedPos);
-    return _terminalInput->HandleMouse(clampedPos, uiButton, GET_KEYSTATE_WPARAM(states.Value()), wheelDelta, state);
-}
-
-// Method Description:
-// - Send this particular character to the terminal.
-// - This method is the counterpart to SendKeyEvent and behaves almost identical.
-//   The difference is the focus on sending characters to the terminal,
-//   whereas SendKeyEvent handles the sending of keys like the arrow keys.
-// Arguments:
-// - ch: The UTF-16 code unit to be sent.
-// - scanCode: The scan code of the last pressed key. Can be left 0.
-// - states: The Microsoft::Terminal::Core::ControlKeyStates representing the modifier key states.
-// Return Value:
-// - true if we translated the character event, and it should not be processed any further.
-// - false otherwise.
-bool Terminal::SendCharEvent(const wchar_t ch, const WORD scanCode, const ControlKeyStates states)
-{
-    auto vkey = _TakeVirtualKeyFromLastKeyEvent(scanCode);
-    if (vkey == 0 && scanCode != 0)
-    {
-        vkey = _VirtualKeyFromScanCode(scanCode);
-    }
-    if (vkey == 0)
-    {
-        vkey = _VirtualKeyFromCharacter(ch);
-    }
-
-    if (_autoMarkPrompts && vkey == VK_RETURN && !_inAltBuffer())
-    {
-        DispatchTypes::ScrollMark mark;
-        mark.category = DispatchTypes::MarkCategory::Prompt;
-        mark.color = til::color(255, 255, 255); // should this be configurable?
-        AddMark(mark);
-    }
-
-    // Unfortunately, the UI doesn't give us both a character down and a
-    // character up event, only a character received event. So fake sending both
-    // to the terminal input translator. Unless it's in win32-input-mode, it'll
-    // ignore the keyup.
-    KeyEvent keyDown{ true, 1, vkey, scanCode, ch, states.Value() };
-    KeyEvent keyUp{ false, 1, vkey, scanCode, ch, states.Value() };
-    const auto handledDown = _terminalInput->HandleKey(&keyDown);
-    const auto handledUp = _terminalInput->HandleKey(&keyUp);
-    return handledDown || handledUp;
-}
-
-// Method Description:
-// - Invalidates the regions described in the given pattern tree for the rendering purposes
-// Arguments:
-// - The interval tree containing regions that need to be invalidated
-void Terminal::_InvalidatePatternTree(interval_tree::IntervalTree<til::point, size_t>& tree)
-{
-    const auto vis = _VisibleStartIndex();
-    auto invalidate = [=](const PointTree::interval& interval) {
-        COORD startCoord{ gsl::narrow<SHORT>(interval.start.x), gsl::narrow<SHORT>(interval.start.y + vis) };
-        COORD endCoord{ gsl::narrow<SHORT>(interval.stop.x), gsl::narrow<SHORT>(interval.stop.y + vis) };
-        _InvalidateFromCoords(startCoord, endCoord);
-    };
-    tree.visit_all(invalidate);
-}
-
-// Method Description:
-// - Given start and end coords, invalidates all the regions between them
-// Arguments:
-// - The start and end coords
-void Terminal::_InvalidateFromCoords(const COORD start, const COORD end)
-{
-    if (start.Y == end.Y)
-    {
-        SMALL_RECT region{ start.X, start.Y, end.X, end.Y };
-        _activeBuffer().TriggerRedraw(Viewport::FromInclusive(region));
-    }
-    else
-    {
-        const auto rowSize = gsl::narrow<SHORT>(_activeBuffer().GetRowByOffset(0).size());
-
-        // invalidate the first line
-        SMALL_RECT region{ start.X, start.Y, gsl::narrow<short>(rowSize - 1), gsl::narrow<short>(start.Y) };
-        _activeBuffer().TriggerRedraw(Viewport::FromInclusive(region));
-
-        if ((end.Y - start.Y) > 1)
-        {
-            // invalidate the lines in between the first and last line
-            region = SMALL_RECT{ 0, start.Y + 1, gsl::narrow<short>(rowSize - 1), gsl::narrow<short>(end.Y - 1) };
-            _activeBuffer().TriggerRedraw(Viewport::FromInclusive(region));
-        }
-
-        // invalidate the last line
-        region = SMALL_RECT{ 0, end.Y, end.X, end.Y };
-        _activeBuffer().TriggerRedraw(Viewport::FromInclusive(region));
-    }
-}
-
-// Method Description:
-// - Returns the keyboard's scan code for the given virtual key code.
-// Arguments:
-// - vkey: The virtual key code.
-// Return Value:
-// - The keyboard's scan code.
-WORD Terminal::_ScanCodeFromVirtualKey(const WORD vkey) noexcept
-{
-    return LOWORD(MapVirtualKeyW(vkey, MAPVK_VK_TO_VSC));
-}
-
-// Method Description:
-// - Returns the virtual key code for the given keyboard's scan code.
-// Arguments:
-// - scanCode: The keyboard's scan code.
-// Return Value:
-// - The virtual key code. 0 if no mapping can be found.
-WORD Terminal::_VirtualKeyFromScanCode(const WORD scanCode) noexcept
-{
-    return LOWORD(MapVirtualKeyW(scanCode, MAPVK_VSC_TO_VK));
-}
-
-// Method Description:
-// - Returns any virtual key code that produces the given character.
-// Arguments:
-// - scanCode: The keyboard's scan code.
-// Return Value:
-// - The virtual key code. 0 if no mapping can be found.
-WORD Terminal::_VirtualKeyFromCharacter(const wchar_t ch) noexcept
-{
-    const auto vkey = LOWORD(VkKeyScanW(ch));
-    return vkey == -1 ? 0 : vkey;
-}
-
-// Method Description:
-// - Translates the specified virtual key code and keyboard state to the corresponding character.
-// Arguments:
-// - vkey: The virtual key code that initiated this keyboard event.
-// - scanCode: The scan code that initiated this keyboard event.
-// - states: The current keyboard state.
-// Return Value:
-// - The character that would result from this virtual key code and keyboard state.
-wchar_t Terminal::_CharacterFromKeyEvent(const WORD vkey, const WORD scanCode, const ControlKeyStates states) noexcept
-try
-{
-    // We might want to use GetKeyboardState() instead of building our own keyState.
-    // The question is whether that's necessary though. For now it seems to work fine as it is.
-    std::array<BYTE, 256> keyState = {};
-    keyState.at(VK_SHIFT) = states.IsShiftPressed() ? 0x80 : 0;
-    keyState.at(VK_CONTROL) = states.IsCtrlPressed() ? 0x80 : 0;
-    keyState.at(VK_MENU) = states.IsAltPressed() ? 0x80 : 0;
-
-    // For the following use of ToUnicodeEx() please look here:
-    //   https://docs.microsoft.com/en-us/windows/win32/api/winuser/nf-winuser-tounicodeex
-
-    // Technically ToUnicodeEx() can produce arbitrarily long sequences of diacritics etc.
-    // Since we only handle the case of a single UTF-16 code point, we can set the buffer size to 2 though.
-    std::array<wchar_t, 2> buffer;
-
-    // wFlags:
-    // * If bit 0 is set, a menu is active.
-    //   If this flag is not specified ToUnicodeEx will send us character events on certain Alt+Key combinations (e.g. Alt+Arrow-Up).
-    // * If bit 2 is set, keyboard state is not changed (Windows 10, version 1607 and newer)
-    const auto result = ToUnicodeEx(vkey, scanCode, keyState.data(), buffer.data(), gsl::narrow_cast<int>(buffer.size()), 0b101, nullptr);
-
-    // TODO:GH#2853 We're only handling single UTF-16 code points right now, since that's the only thing KeyEvent supports.
-    return result == 1 || result == -1 ? buffer.at(0) : 0;
-}
-catch (...)
-{
-    LOG_CAUGHT_EXCEPTION();
-    return UNICODE_INVALID;
-}
-
-// Method Description:
-// - It's possible for a single scan code on a keyboard to
-//   produce different key codes depending on the keyboard state.
-//   MapVirtualKeyW(scanCode, MAPVK_VSC_TO_VK) will always chose one of the
-//   possibilities no matter what though and thus can't be used in SendCharEvent.
-// - This method stores the key code from a key event (SendKeyEvent).
-//   If the key event contains character data, handling of the event will be
-//   denied, in order to delegate the work to the character event handler.
-// - The character event handler (SendCharEvent) will now pick up
-//   the stored key code to restore the full key event data.
-// Arguments:
-// - vkey: The virtual key code.
-// - scanCode: The scan code.
-void Terminal::_StoreKeyEvent(const WORD vkey, const WORD scanCode)
-{
-    _lastKeyEventCodes.emplace(KeyEventCodes{ vkey, scanCode });
-}
-
-// Method Description:
-// - This method acts as a counterpart to _StoreKeyEvent and extracts a stored
-//   key code. As a safety measure it'll ensure that the given scan code
-//   matches the stored scan code from the previous key event.
-// - See _StoreKeyEvent for more information.
-// Arguments:
-// - scanCode: The scan code.
-// Return Value:
-// - The key code matching the given scan code. Otherwise 0.
-WORD Terminal::_TakeVirtualKeyFromLastKeyEvent(const WORD scanCode) noexcept
-{
-    const auto codes = _lastKeyEventCodes.value_or(KeyEventCodes{});
-    _lastKeyEventCodes.reset();
-    return codes.ScanCode == scanCode ? codes.VirtualKey : 0;
-}
-
-// Method Description:
-// - Acquire a read lock on the terminal.
-// Return Value:
-// - a shared_lock which can be used to unlock the terminal. The shared_lock
-//      will release this lock when it's destructed.
-[[nodiscard]] std::unique_lock<til::ticket_lock> Terminal::LockForReading()
-{
-#ifdef NDEBUG
-    return std::unique_lock{ _readWriteLock };
-#else
-    auto lock = std::unique_lock{ _readWriteLock };
-    _lastLocker = GetCurrentThreadId();
-    return lock;
-#endif
-}
-
-// Method Description:
-// - Acquire a write lock on the terminal.
-// Return Value:
-// - a unique_lock which can be used to unlock the terminal. The unique_lock
-//      will release this lock when it's destructed.
-[[nodiscard]] std::unique_lock<til::ticket_lock> Terminal::LockForWriting()
-{
-#ifdef NDEBUG
-    return std::unique_lock{ _readWriteLock };
-#else
-    auto lock = std::unique_lock{ _readWriteLock };
-    _lastLocker = GetCurrentThreadId();
-    return lock;
-#endif
-}
-
-Viewport Terminal::_GetMutableViewport() const noexcept
-{
-    // GH#3493: if we're in the alt buffer, then it's possible that the mutable
-    // viewport's size hasn't been updated yet. In that case, use the
-    // temporarily stashed _altBufferSize instead.
-    return _inAltBuffer() ? Viewport::FromDimensions(_altBufferSize.to_win32_coord()) :
-                            _mutableViewport;
-}
-
-short Terminal::GetBufferHeight() const noexcept
-{
-    return _GetMutableViewport().BottomExclusive();
-}
-
-// ViewStartIndex is also the length of the scrollback
-int Terminal::ViewStartIndex() const noexcept
-{
-    return _inAltBuffer() ? 0 : _mutableViewport.Top();
-}
-
-int Terminal::ViewEndIndex() const noexcept
-{
-    return _inAltBuffer() ? _altBufferSize.height : _mutableViewport.BottomInclusive();
-}
-
-// _VisibleStartIndex is the first visible line of the buffer
-int Terminal::_VisibleStartIndex() const noexcept
-{
-    return _inAltBuffer() ? ViewStartIndex() :
-                            std::max(0, ViewStartIndex() - _scrollOffset);
-}
-
-int Terminal::_VisibleEndIndex() const noexcept
-{
-    return _inAltBuffer() ? ViewEndIndex() :
-                            std::max(0, ViewEndIndex() - _scrollOffset);
-}
-
-Viewport Terminal::_GetVisibleViewport() const noexcept
-{
-    // GH#3493: if we're in the alt buffer, then it's possible that the mutable
-    // viewport's size hasn't been updated yet. In that case, use the
-    // temporarily stashed _altBufferSize instead.
-    const COORD origin{ 0, gsl::narrow<short>(_VisibleStartIndex()) };
-    const COORD size{ _inAltBuffer() ? _altBufferSize.to_win32_coord() :
-                                       _mutableViewport.Dimensions() };
-    return Viewport::FromDimensions(origin,
-                                    size);
-}
-
-// Writes a string of text to the buffer, then moves the cursor (and viewport)
-//      in accordance with the written text.
-// This method is our proverbial `WriteCharsLegacy`, and great care should be made to
-//      keep it minimal and orderly, lest it become WriteCharsLegacy2ElectricBoogaloo
-// TODO: MSFT 21006766
-//       This needs to become stream logic on the buffer itself sooner rather than later
-//       because it's otherwise impossible to avoid the Electric Boogaloo-ness here.
-//       I had to make a bunch of hacks to get Japanese and emoji to work-ish.
-void Terminal::_WriteBuffer(const std::wstring_view& stringView)
-{
-    auto& cursor = _activeBuffer().GetCursor();
-
-    // Defer the cursor drawing while we are iterating the string, for a better performance.
-    // We can not waste time displaying a cursor event when we know more text is coming right behind it.
-    cursor.StartDeferDrawing();
-
-    for (size_t i = 0; i < stringView.size(); i++)
-    {
-        const auto wch = stringView.at(i);
-        const COORD cursorPosBefore = cursor.GetPosition();
-        COORD proposedCursorPosition = cursorPosBefore;
-
-        // TODO: MSFT 21006766
-        // This is not great but I need it demoable. Fix by making a buffer stream writer.
-        //
-        // If wch is a surrogate character we need to read 2 code units
-        // from the stringView to form a single code point.
-        const auto isSurrogate = wch >= 0xD800 && wch <= 0xDFFF;
-        const auto view = stringView.substr(i, isSurrogate ? 2 : 1);
-        const OutputCellIterator it{ view, _activeBuffer().GetCurrentAttributes() };
-        const auto end = _activeBuffer().Write(it);
-        const auto cellDistance = end.GetCellDistance(it);
-        const auto inputDistance = end.GetInputDistance(it);
-
-        if (inputDistance > 0)
-        {
-            // If "wch" was a surrogate character, we just consumed 2 code units above.
-            // -> Increment "i" by 1 in that case and thus by 2 in total in this iteration.
-            proposedCursorPosition.X += gsl::narrow<SHORT>(cellDistance);
-            i += inputDistance - 1;
-        }
-        else
-        {
-            // If _WriteBuffer() is called with a consecutive string longer than the viewport/buffer width
-            // the call to _buffer->Write() will refuse to write anything on the current line.
-            // GetInputDistance() thus returns 0, which would in turn cause i to be
-            // decremented by 1 below and force the outer loop to loop forever.
-            // This if() basically behaves as if "\r\n" had been encountered above and retries the write.
-            // With well behaving shells during normal operation this safeguard should normally not be encountered.
-            proposedCursorPosition.X = 0;
-            proposedCursorPosition.Y++;
-
-            // Try the character again.
-            i--;
-
-            // If we write the last cell of the row here, TextBuffer::Write will
-            // mark this line as wrapped for us. If the next character we
-            // process is a newline, the Terminal::CursorLineFeed will unmark
-            // this line as wrapped.
-
-            // TODO: GH#780 - This should really be a _deferred_ newline. If
-            // the next character to come in is a newline or a cursor
-            // movement or anything, then we should _not_ wrap this line
-            // here.
-        }
-
-        _AdjustCursorPosition(proposedCursorPosition);
-    }
-
-    // Notify UIA of new text.
-    // It's important to do this here instead of in TextBuffer, because here you have access to the entire line of text,
-    // whereas TextBuffer writes it one character at a time via the OutputCellIterator.
-    _activeBuffer().TriggerNewTextNotification(stringView);
-
-    cursor.EndDeferDrawing();
-}
-
-void Terminal::_AdjustCursorPosition(const COORD proposedPosition)
-{
-#pragma warning(suppress : 26496) // cpp core checks wants this const but it's modified below.
-    auto proposedCursorPosition = proposedPosition;
-    auto& cursor = _activeBuffer().GetCursor();
-    const Viewport bufferSize = _activeBuffer().GetSize();
-
-    // If we're about to scroll past the bottom of the buffer, instead cycle the
-    // buffer.
-    SHORT rowsPushedOffTopOfBuffer = 0;
-    const auto newRows = std::max(0, proposedCursorPosition.Y - bufferSize.Height() + 1);
-    if (proposedCursorPosition.Y >= bufferSize.Height())
-    {
-        for (auto dy = 0; dy < newRows; dy++)
-        {
-            _activeBuffer().IncrementCircularBuffer();
-            proposedCursorPosition.Y--;
-            rowsPushedOffTopOfBuffer++;
-
-            // Update our selection too, so it doesn't move as the buffer is cycled
-            if (_selection)
-            {
-                // If the start of the selection is above 0, we can reduce both the start and end by 1
-                if (_selection->start.Y > 0)
-                {
-                    _selection->start.Y -= 1;
-                    _selection->end.Y -= 1;
-                }
-                else
-                {
-                    // The start of the selection is at 0, if the end is greater than 0, then only reduce the end
-                    if (_selection->end.Y > 0)
-                    {
-                        _selection->start.X = 0;
-                        _selection->end.Y -= 1;
-                    }
-                    else
-                    {
-                        // Both the start and end of the selection are at 0, clear the selection
-                        _selection.reset();
-                    }
-                }
-            }
-        }
-
-        // manually erase our pattern intervals since the locations have changed now
-        _patternIntervalTree = {};
-    }
-
-    // Update Cursor Position
-    cursor.SetPosition(proposedCursorPosition);
-
-    // Move the viewport down if the cursor moved below the viewport.
-    // Obviously, don't need to do this in the alt buffer.
-    if (!_inAltBuffer())
-    {
-<<<<<<< HEAD
-        const auto newViewTop = std::max(0, proposedCursorPosition.Y - (_mutableViewport.Height() - 1));
-        // In the alt buffer, we never need to adjust _mutableViewport, which is the viewport of the main buffer.
-        if (!_inAltBuffer() && newViewTop != _mutableViewport.Top())
-=======
-        bool updatedViewport = false;
-        const auto scrollAmount = std::max(0, proposedCursorPosition.Y - _mutableViewport.BottomInclusive());
-        if (scrollAmount > 0)
->>>>>>> 0da5bd77
-        {
-            const auto newViewTop = std::max(0, proposedCursorPosition.Y - (_mutableViewport.Height() - 1));
-            // In the alt buffer, we never need to adjust _mutableViewport, which is the viewport of the main buffer.
-            if (newViewTop != _mutableViewport.Top())
-            {
-                _mutableViewport = Viewport::FromDimensions({ 0, gsl::narrow<short>(newViewTop) },
-                                                            _mutableViewport.Dimensions());
-                updatedViewport = true;
-            }
-        }
-
-<<<<<<< HEAD
-    // If the viewport moved, or we circled the buffer, we might need to update
-    // our _scrollOffset
-    if (!_inAltBuffer() && (updatedViewport || newRows != 0))
-    {
-        const auto oldScrollOffset = _scrollOffset;
-=======
-        // If the viewport moved, or we circled the buffer, we might need to update
-        // our _scrollOffset
-        if (updatedViewport || newRows != 0)
-        {
-            const auto oldScrollOffset = _scrollOffset;
->>>>>>> 0da5bd77
-
-            // scroll if...
-            //   - no selection is active
-            //   - viewport is already at the bottom
-            const bool scrollToOutput = !IsSelectionActive() && _scrollOffset == 0;
-
-            _scrollOffset = scrollToOutput ? 0 : _scrollOffset + scrollAmount + newRows;
-
-<<<<<<< HEAD
-        // Clamp the range to make sure that we don't scroll way off the top of the buffer
-        _scrollOffset = std::clamp(_scrollOffset,
-                                   0,
-                                   _activeBuffer().GetSize().Height() - _mutableViewport.Height());
-=======
-            // Clamp the range to make sure that we don't scroll way off the top of the buffer
-            _scrollOffset = std::clamp(_scrollOffset,
-                                       0,
-                                       _activeBuffer().GetSize().Height() - _mutableViewport.Height());
->>>>>>> 0da5bd77
-
-            // If the new scroll offset is different, then we'll still want to raise a scroll event
-            updatedViewport = updatedViewport || (oldScrollOffset != _scrollOffset);
-        }
-
-        // If the viewport moved, then send a scrolling notification.
-        if (updatedViewport)
-        {
-            _NotifyScrollEvent();
-        }
-    }
-
-    if (rowsPushedOffTopOfBuffer != 0)
-    {
-        for (auto& mark : _scrollMarks)
-        {
-            mark.start.y -= rowsPushedOffTopOfBuffer;
-        }
-        _scrollMarks.erase(std::remove_if(_scrollMarks.begin(),
-                                          _scrollMarks.end(),
-                                          [](const VirtualTerminal::DispatchTypes::ScrollMark& m) { return m.start.y < 0; }),
-                           _scrollMarks.end());
-        // We have to report the delta here because we might have circled the text buffer.
-        // That didn't change the viewport and therefore the TriggerScroll(void)
-        // method can't detect the delta on its own.
-        COORD delta{ 0, gsl::narrow_cast<short>(-rowsPushedOffTopOfBuffer) };
-        _activeBuffer().TriggerScroll(delta);
-    }
-}
-
-void Terminal::UserScrollViewport(const int viewTop)
-{
-    if (_inAltBuffer())
-    {
-        return;
-    }
-
-    // we're going to modify state here that the renderer could be reading.
-    auto lock = LockForWriting();
-
-    const auto clampedNewTop = std::max(0, viewTop);
-    const auto realTop = ViewStartIndex();
-    const auto newDelta = realTop - clampedNewTop;
-    // if viewTop > realTop, we want the offset to be 0.
-
-    _scrollOffset = std::max(0, newDelta);
-
-    // We can use the void variant of TriggerScroll here because
-    // we adjusted the viewport so it can detect the difference
-    // from the previous frame drawn.
-    _activeBuffer().TriggerScroll();
-}
-
-int Terminal::GetScrollOffset() noexcept
-{
-    return _VisibleStartIndex();
-}
-
-void Terminal::_NotifyScrollEvent() noexcept
-try
-{
-    if (_pfnScrollPositionChanged)
-    {
-        const auto visible = _GetVisibleViewport();
-        const auto top = visible.Top();
-        const auto height = visible.Height();
-        const auto bottom = this->GetBufferHeight();
-        _pfnScrollPositionChanged(top, height, bottom);
-    }
-}
-CATCH_LOG()
-
-void Terminal::_NotifyTerminalCursorPositionChanged() noexcept
-{
-    if (_pfnCursorPositionChanged)
-    {
-        try
-        {
-            _pfnCursorPositionChanged();
-        }
-        CATCH_LOG();
-    }
-}
-
-void Terminal::SetWriteInputCallback(std::function<void(std::wstring_view)> pfn) noexcept
-{
-    _pfnWriteInput.swap(pfn);
-}
-
-void Terminal::SetWarningBellCallback(std::function<void()> pfn) noexcept
-{
-    _pfnWarningBell.swap(pfn);
-}
-
-void Terminal::SetTitleChangedCallback(std::function<void(std::wstring_view)> pfn) noexcept
-{
-    _pfnTitleChanged.swap(pfn);
-}
-
-void Terminal::SetTabColorChangedCallback(std::function<void(const std::optional<til::color>)> pfn) noexcept
-{
-    _pfnTabColorChanged.swap(pfn);
-}
-
-void Terminal::SetCopyToClipboardCallback(std::function<void(std::wstring_view)> pfn) noexcept
-{
-    _pfnCopyToClipboard.swap(pfn);
-}
-
-void Terminal::SetScrollPositionChangedCallback(std::function<void(const int, const int, const int)> pfn) noexcept
-{
-    _pfnScrollPositionChanged.swap(pfn);
-}
-
-void Terminal::SetCursorPositionChangedCallback(std::function<void()> pfn) noexcept
-{
-    _pfnCursorPositionChanged.swap(pfn);
-}
-
-// Method Description:
-// - Allows setting a callback for when the background color is changed
-// Arguments:
-// - pfn: a function callback that takes a color
-void Terminal::SetBackgroundCallback(std::function<void(const til::color)> pfn) noexcept
-{
-    _pfnBackgroundColorChanged.swap(pfn);
-}
-
-// Method Description:
-// - Allows settings a callback for settings the taskbar progress indicator
-// Arguments:
-// - pfn: a function callback that takes 2 size_t parameters, one indicating the progress state
-//        and the other indicating the progress value
-void Microsoft::Terminal::Core::Terminal::TaskbarProgressChangedCallback(std::function<void()> pfn) noexcept
-{
-    _pfnTaskbarProgressChanged.swap(pfn);
-}
-
-void Microsoft::Terminal::Core::Terminal::MenuChangedCallback(std::function<void()> pfn) noexcept
-{
-    _pfnMenuChanged.swap(pfn);
-}
-
-// Method Description:
-// - Sets the cursor to be currently on. On/Off is tracked independently of
-//   cursor visibility (hidden/visible). On/off is controlled by the cursor
-//   blinker. Visibility is usually controlled by the client application. If the
-//   cursor is hidden, then the cursor will remain hidden. If the cursor is
-//   Visible, then it will immediately become visible.
-// Arguments:
-// - isVisible: whether the cursor should be visible
-void Terminal::SetCursorOn(const bool isOn)
-{
-    auto lock = LockForWriting();
-    _activeBuffer().GetCursor().SetIsOn(isOn);
-}
-
-bool Terminal::IsCursorBlinkingAllowed() const noexcept
-{
-    const auto& cursor = _activeBuffer().GetCursor();
-    return cursor.IsBlinkingAllowed();
-}
-
-// Method Description:
-// - Update our internal knowledge about where regex patterns are on the screen
-// - This is called by TerminalControl (through a throttled function) when the visible
-//   region changes (for example by text entering the buffer or scrolling)
-// - INVARIANT: this function can only be called if the caller has the writing lock on the terminal
-void Terminal::UpdatePatternsUnderLock() noexcept
-{
-    auto oldTree = _patternIntervalTree;
-    _patternIntervalTree = _activeBuffer().GetPatterns(_VisibleStartIndex(), _VisibleEndIndex());
-    _InvalidatePatternTree(oldTree);
-    _InvalidatePatternTree(_patternIntervalTree);
-}
-
-// Method Description:
-// - Clears and invalidates the interval pattern tree
-// - This is called to prevent the renderer from rendering patterns while the
-//   visible region is changing
-void Terminal::ClearPatternTree() noexcept
-{
-    auto oldTree = _patternIntervalTree;
-    _patternIntervalTree = {};
-    _InvalidatePatternTree(oldTree);
-}
-
-// Method Description:
-// - Returns the tab color
-// If the starting color exits, it's value is preferred
-const std::optional<til::color> Terminal::GetTabColor() const noexcept
-{
-    return _startingTabColor.has_value() ? _startingTabColor : _tabColor;
-}
-
-// Method Description:
-// - Gets the internal taskbar state value
-// Return Value:
-// - The taskbar state
-const size_t Microsoft::Terminal::Core::Terminal::GetTaskbarState() const noexcept
-{
-    return _taskbarState;
-}
-
-// Method Description:
-// - Gets the internal taskbar progress value
-// Return Value:
-// - The taskbar progress
-const size_t Microsoft::Terminal::Core::Terminal::GetTaskbarProgress() const noexcept
-{
-    return _taskbarProgress;
-}
-
-Scheme Terminal::GetColorScheme() const noexcept
-{
-    Scheme s;
-
-    s.Foreground = til::color{ _renderSettings.GetColorAlias(ColorAlias::DefaultForeground) };
-    s.Background = til::color{ _renderSettings.GetColorAlias(ColorAlias::DefaultBackground) };
-
-    // SelectionBackground is stored in the ControlAppearance
-    s.CursorColor = til::color{ _renderSettings.GetColorTableEntry(TextColor::CURSOR_COLOR) };
-
-    s.Black = til::color{ _renderSettings.GetColorTableEntry(TextColor::DARK_BLACK) };
-    s.Red = til::color{ _renderSettings.GetColorTableEntry(TextColor::DARK_RED) };
-    s.Green = til::color{ _renderSettings.GetColorTableEntry(TextColor::DARK_GREEN) };
-    s.Yellow = til::color{ _renderSettings.GetColorTableEntry(TextColor::DARK_YELLOW) };
-    s.Blue = til::color{ _renderSettings.GetColorTableEntry(TextColor::DARK_BLUE) };
-    s.Purple = til::color{ _renderSettings.GetColorTableEntry(TextColor::DARK_MAGENTA) };
-    s.Cyan = til::color{ _renderSettings.GetColorTableEntry(TextColor::DARK_CYAN) };
-    s.White = til::color{ _renderSettings.GetColorTableEntry(TextColor::DARK_WHITE) };
-    s.BrightBlack = til::color{ _renderSettings.GetColorTableEntry(TextColor::BRIGHT_BLACK) };
-    s.BrightRed = til::color{ _renderSettings.GetColorTableEntry(TextColor::BRIGHT_RED) };
-    s.BrightGreen = til::color{ _renderSettings.GetColorTableEntry(TextColor::BRIGHT_GREEN) };
-    s.BrightYellow = til::color{ _renderSettings.GetColorTableEntry(TextColor::BRIGHT_YELLOW) };
-    s.BrightBlue = til::color{ _renderSettings.GetColorTableEntry(TextColor::BRIGHT_BLUE) };
-    s.BrightPurple = til::color{ _renderSettings.GetColorTableEntry(TextColor::BRIGHT_MAGENTA) };
-    s.BrightCyan = til::color{ _renderSettings.GetColorTableEntry(TextColor::BRIGHT_CYAN) };
-    s.BrightWhite = til::color{ _renderSettings.GetColorTableEntry(TextColor::BRIGHT_WHITE) };
-    return s;
-}
-
-void Terminal::ApplyScheme(const Scheme& colorScheme)
-{
-    _renderSettings.SetColorAlias(ColorAlias::DefaultForeground, TextColor::DEFAULT_FOREGROUND, til::color{ colorScheme.Foreground });
-    _renderSettings.SetColorAlias(ColorAlias::DefaultBackground, TextColor::DEFAULT_BACKGROUND, til::color{ colorScheme.Background });
-
-    _renderSettings.SetColorTableEntry(TextColor::DARK_BLACK, til::color{ colorScheme.Black });
-    _renderSettings.SetColorTableEntry(TextColor::DARK_RED, til::color{ colorScheme.Red });
-    _renderSettings.SetColorTableEntry(TextColor::DARK_GREEN, til::color{ colorScheme.Green });
-    _renderSettings.SetColorTableEntry(TextColor::DARK_YELLOW, til::color{ colorScheme.Yellow });
-    _renderSettings.SetColorTableEntry(TextColor::DARK_BLUE, til::color{ colorScheme.Blue });
-    _renderSettings.SetColorTableEntry(TextColor::DARK_MAGENTA, til::color{ colorScheme.Purple });
-    _renderSettings.SetColorTableEntry(TextColor::DARK_CYAN, til::color{ colorScheme.Cyan });
-    _renderSettings.SetColorTableEntry(TextColor::DARK_WHITE, til::color{ colorScheme.White });
-    _renderSettings.SetColorTableEntry(TextColor::BRIGHT_BLACK, til::color{ colorScheme.BrightBlack });
-    _renderSettings.SetColorTableEntry(TextColor::BRIGHT_RED, til::color{ colorScheme.BrightRed });
-    _renderSettings.SetColorTableEntry(TextColor::BRIGHT_GREEN, til::color{ colorScheme.BrightGreen });
-    _renderSettings.SetColorTableEntry(TextColor::BRIGHT_YELLOW, til::color{ colorScheme.BrightYellow });
-    _renderSettings.SetColorTableEntry(TextColor::BRIGHT_BLUE, til::color{ colorScheme.BrightBlue });
-    _renderSettings.SetColorTableEntry(TextColor::BRIGHT_MAGENTA, til::color{ colorScheme.BrightPurple });
-    _renderSettings.SetColorTableEntry(TextColor::BRIGHT_CYAN, til::color{ colorScheme.BrightCyan });
-    _renderSettings.SetColorTableEntry(TextColor::BRIGHT_WHITE, til::color{ colorScheme.BrightWhite });
-
-    _renderSettings.SetColorTableEntry(TextColor::CURSOR_COLOR, til::color{ colorScheme.CursorColor });
-
-    _renderSettings.MakeAdjustedColorArray();
-}
-
-bool Terminal::_inAltBuffer() const noexcept
-{
-    return _altBuffer != nullptr;
-}
-
-TextBuffer& Terminal::_activeBuffer() const noexcept
-{
-    return _inAltBuffer() ? *_altBuffer : *_mainBuffer;
-}
-
-<<<<<<< HEAD
-const std::vector<Microsoft::Console::VirtualTerminal::DispatchTypes::MenuEntry>& Terminal::GetMenu() const
-{
-    return _menu;
-}
-
-const std::vector<Microsoft::Console::VirtualTerminal::DispatchTypes::ScrollMark>& Terminal::GetScrollMarks() const
-{
-    return _scrollMarks;
-}
-
-void Terminal::AddMark(const Microsoft::Console::VirtualTerminal::DispatchTypes::ScrollMark& mark,
-                       const til::point& start,
-                       const til::point& end)
-{
-    DispatchTypes::ScrollMark m = mark;
-    m.start = start;
-    m.end = end;
-    // // m.timestamp = now()
-
-    _scrollMarks.push_back(m);
-
-    // Tell the control that the scrollbar has somehow changed. Used as a hack.
-    _NotifyScrollEvent();
-}
-
-void Terminal::ClearMark()
-{
-    // TODO! just look for one where the cursor is, or where the selection is
-
-    _scrollMarks.clear();
-    // Tell the control that the scrollbar has somehow changed. Used as a hack.
-    _NotifyScrollEvent();
-}
-void Terminal::ClearAllMarks()
-{
-    _scrollMarks.clear();
-    // Tell the control that the scrollbar has somehow changed. Used as a hack.
-    _NotifyScrollEvent();
-=======
-void Terminal::_updateUrlDetection()
-{
-    if (_detectURLs)
-    {
-        // Add regex pattern recognizers to the buffer
-        // For now, we only add the URI regex pattern
-        _hyperlinkPatternId = _activeBuffer().AddPatternRecognizer(linkPattern);
-        UpdatePatternsUnderLock();
-    }
-    else
-    {
-        ClearPatternTree();
-    }
->>>>>>> 0da5bd77
-}
+// Copyright (c) Microsoft Corporation.
+// Licensed under the MIT license.
+
+#include "pch.h"
+#include "Terminal.hpp"
+#include "../../terminal/parser/OutputStateMachineEngine.hpp"
+#include "TerminalDispatch.hpp"
+#include "../../inc/unicode.hpp"
+#include "../../types/inc/utils.hpp"
+#include "../../types/inc/colorTable.hpp"
+
+#include <winrt/Microsoft.Terminal.Core.h>
+
+using namespace winrt::Microsoft::Terminal::Core;
+using namespace Microsoft::Terminal::Core;
+using namespace Microsoft::Console;
+using namespace Microsoft::Console::Render;
+using namespace Microsoft::Console::Types;
+using namespace Microsoft::Console::VirtualTerminal;
+
+using PointTree = interval_tree::IntervalTree<til::point, size_t>;
+
+static std::wstring _KeyEventsToText(std::deque<std::unique_ptr<IInputEvent>>& inEventsToWrite)
+{
+    std::wstring wstr = L"";
+    for (const auto& ev : inEventsToWrite)
+    {
+        if (ev->EventType() == InputEventType::KeyEvent)
+        {
+            const auto& k = static_cast<KeyEvent&>(*ev);
+            const auto wch = k.GetCharData();
+            wstr += wch;
+        }
+    }
+    return wstr;
+}
+
+#pragma warning(suppress : 26455) // default constructor is throwing, too much effort to rearrange at this time.
+Terminal::Terminal() :
+    _mutableViewport{ Viewport::Empty() },
+    _title{},
+    _pfnWriteInput{ nullptr },
+    _altBuffer{ nullptr },
+    _scrollOffset{ 0 },
+    _snapOnInput{ true },
+    _altGrAliasing{ true },
+    _blockSelection{ false },
+    _selection{ std::nullopt },
+    _taskbarState{ 0 },
+    _taskbarProgress{ 0 },
+    _trimBlockSelection{ false },
+    _autoMarkPrompts{ false }
+{
+    auto dispatch = std::make_unique<TerminalDispatch>(*this);
+    auto engine = std::make_unique<OutputStateMachineEngine>(std::move(dispatch));
+
+    _stateMachine = std::make_unique<StateMachine>(std::move(engine));
+
+    // Until we have a true pass-through mode (GH#1173), the decision as to
+    // whether C1 controls are interpreted or not is made at the conhost level.
+    // If they are being filtered out, then we will simply never receive them.
+    // But if they are being accepted by conhost, there's a chance they may get
+    // passed through in some situations, so it's important that our state
+    // machine is always prepared to accept them.
+    _stateMachine->SetParserMode(StateMachine::Mode::AcceptC1, true);
+
+    auto passAlongInput = [&](std::deque<std::unique_ptr<IInputEvent>>& inEventsToWrite) {
+        if (!_pfnWriteInput)
+        {
+            return;
+        }
+        std::wstring wstr = _KeyEventsToText(inEventsToWrite);
+        _pfnWriteInput(wstr);
+    };
+
+    _terminalInput = std::make_unique<TerminalInput>(passAlongInput);
+
+    _renderSettings.SetColorAlias(ColorAlias::DefaultForeground, TextColor::DEFAULT_FOREGROUND, RGB(255, 255, 255));
+    _renderSettings.SetColorAlias(ColorAlias::DefaultBackground, TextColor::DEFAULT_BACKGROUND, RGB(0, 0, 0));
+}
+
+void Terminal::Create(COORD viewportSize, SHORT scrollbackLines, Renderer& renderer)
+{
+    _mutableViewport = Viewport::FromDimensions({ 0, 0 }, viewportSize);
+    _scrollbackLines = scrollbackLines;
+    const COORD bufferSize{ viewportSize.X,
+                            Utils::ClampToShortMax(viewportSize.Y + scrollbackLines, 1) };
+    const TextAttribute attr{};
+    const UINT cursorSize = 12;
+    _mainBuffer = std::make_unique<TextBuffer>(bufferSize, attr, cursorSize, true, renderer);
+}
+
+// Method Description:
+// - Initializes the Terminal from the given set of settings.
+// Arguments:
+// - settings: the set of CoreSettings we need to use to initialize the terminal
+// - renderer: the Renderer that the terminal can use for paint invalidation.
+void Terminal::CreateFromSettings(ICoreSettings settings,
+                                  Renderer& renderer)
+{
+    const COORD viewportSize{ Utils::ClampToShortMax(settings.InitialCols(), 1),
+                              Utils::ClampToShortMax(settings.InitialRows(), 1) };
+
+    // TODO:MSFT:20642297 - Support infinite scrollback here, if HistorySize is -1
+    Create(viewportSize, Utils::ClampToShortMax(settings.HistorySize(), 0), renderer);
+
+    UpdateSettings(settings);
+}
+
+// Method Description:
+// - Update our internal properties to match the new values in the provided
+//   CoreSettings object.
+// Arguments:
+// - settings: an ICoreSettings with new settings values for us to use.
+void Terminal::UpdateSettings(ICoreSettings settings)
+{
+    UpdateAppearance(settings);
+
+    _snapOnInput = settings.SnapOnInput();
+    _altGrAliasing = settings.AltGrAliasing();
+    _wordDelimiters = settings.WordDelimiters();
+    _suppressApplicationTitle = settings.SuppressApplicationTitle();
+    _startingTitle = settings.StartingTitle();
+    _trimBlockSelection = settings.TrimBlockSelection();
+    _autoMarkPrompts = settings.AutoMarkPrompts();
+
+    _terminalInput->ForceDisableWin32InputMode(settings.ForceVTInput());
+
+    if (settings.TabColor() == nullptr)
+    {
+        _tabColor = std::nullopt;
+    }
+    else
+    {
+        _tabColor = settings.TabColor().Value();
+    }
+
+    if (!_startingTabColor && settings.StartingTabColor())
+    {
+        _startingTabColor = settings.StartingTabColor().Value();
+    }
+
+    if (_pfnTabColorChanged)
+    {
+        _pfnTabColorChanged(GetTabColor());
+    }
+
+    // TODO:MSFT:21327402 - if HistorySize has changed, resize the buffer so we
+    // have a smaller scrollback. We should do this carefully - if the new buffer
+    // size is smaller than where the mutable viewport currently is, we'll want
+    // to make sure to rotate the buffer contents upwards, so the mutable viewport
+    // remains at the bottom of the buffer.
+
+    // Regenerate the pattern tree for the new buffer size
+    if (_mainBuffer)
+    {
+        // Clear the patterns first
+        _mainBuffer->ClearPatternRecognizers();
+        _detectURLs = settings.DetectURLs();
+        _updateUrlDetection();
+    }
+}
+
+// Method Description:
+// - Update our internal properties to match the new values in the provided
+//   CoreAppearance object.
+// Arguments:
+// - appearance: an ICoreAppearance with new settings values for us to use.
+void Terminal::UpdateAppearance(const ICoreAppearance& appearance)
+{
+    _renderSettings.SetRenderMode(RenderSettings::Mode::IntenseIsBold, appearance.IntenseIsBold());
+    _renderSettings.SetRenderMode(RenderSettings::Mode::IntenseIsBright, appearance.IntenseIsBright());
+    _renderSettings.SetRenderMode(RenderSettings::Mode::DistinguishableColors, appearance.AdjustIndistinguishableColors());
+
+    const til::color newBackgroundColor{ appearance.DefaultBackground() };
+    _renderSettings.SetColorAlias(ColorAlias::DefaultBackground, TextColor::DEFAULT_BACKGROUND, newBackgroundColor);
+    const til::color newForegroundColor{ appearance.DefaultForeground() };
+    _renderSettings.SetColorAlias(ColorAlias::DefaultForeground, TextColor::DEFAULT_FOREGROUND, newForegroundColor);
+    const til::color newCursorColor{ appearance.CursorColor() };
+    _renderSettings.SetColorTableEntry(TextColor::CURSOR_COLOR, newCursorColor);
+
+    for (int i = 0; i < 16; i++)
+    {
+        _renderSettings.SetColorTableEntry(i, til::color{ appearance.GetColorTableEntry(i) });
+    }
+    _renderSettings.MakeAdjustedColorArray();
+
+    CursorType cursorShape = CursorType::VerticalBar;
+    switch (appearance.CursorShape())
+    {
+    case CursorStyle::Underscore:
+        cursorShape = CursorType::Underscore;
+        break;
+    case CursorStyle::FilledBox:
+        cursorShape = CursorType::FullBox;
+        break;
+    case CursorStyle::EmptyBox:
+        cursorShape = CursorType::EmptyBox;
+        break;
+    case CursorStyle::Vintage:
+        cursorShape = CursorType::Legacy;
+        break;
+    case CursorStyle::DoubleUnderscore:
+        cursorShape = CursorType::DoubleUnderscore;
+        break;
+    default:
+    case CursorStyle::Bar:
+        cursorShape = CursorType::VerticalBar;
+        break;
+    }
+
+    // We're checking if the main buffer exists here, but then setting the
+    // appearance of the active one. If the main buffer exists, then at least
+    // one buffer exists and _activeBuffer() will work
+    if (_mainBuffer)
+    {
+        _activeBuffer().GetCursor().SetStyle(appearance.CursorHeight(), cursorShape);
+    }
+
+    _defaultCursorShape = cursorShape;
+}
+
+// Method Description:
+// - Resize the terminal as the result of some user interaction.
+// Arguments:
+// - viewportSize: the new size of the viewport, in chars
+// Return Value:
+// - S_OK if we successfully resized the terminal, S_FALSE if there was
+//      nothing to do (the viewportSize is the same as our current size), or an
+//      appropriate HRESULT for failing to resize.
+[[nodiscard]] HRESULT Terminal::UserResize(const COORD viewportSize) noexcept
+{
+    const auto oldDimensions = _GetMutableViewport().Dimensions();
+    if (viewportSize == oldDimensions)
+    {
+        return S_FALSE;
+    }
+
+    // Shortcut: if we're in the alt buffer, just resize the
+    // alt buffer and put off resizing the main buffer till we switch back. Fortunately, this is easy. We don't need to
+    // worry about the viewport and scrollback at all! The alt buffer never has
+    // any scrollback, so we just need to resize it and presto, we're done.
+    if (_inAltBuffer())
+    {
+        // stash this resize for the future.
+        _deferredResize = til::size{ viewportSize };
+
+        _altBuffer->GetCursor().StartDeferDrawing();
+        // we're capturing `this` here because when we exit, we want to EndDefer on the (newly created) active buffer.
+        auto endDefer = wil::scope_exit([this]() noexcept { _altBuffer->GetCursor().EndDeferDrawing(); });
+
+        // GH#3494: We don't need to reflow the alt buffer. Apps that use the
+        // alt buffer will redraw themselves. This prevents graphical artifacts.
+        //
+        // This is consistent with VTE
+        RETURN_IF_FAILED(_altBuffer->ResizeTraditional(viewportSize));
+
+        // Since the _mutableViewport is no longer the size of the actual
+        // viewport, then update our _altBufferSize tracker we're using to help
+        // us out here.
+        _altBufferSize = til::size{ viewportSize };
+        return S_OK;
+    }
+
+    const auto dx = ::base::ClampSub(viewportSize.X, oldDimensions.X);
+    const short newBufferHeight = ::base::ClampAdd(viewportSize.Y, _scrollbackLines);
+
+    COORD bufferSize{ viewportSize.X, newBufferHeight };
+
+    // This will be used to determine where the viewport should be in the new buffer.
+    const short oldViewportTop = _mutableViewport.Top();
+    short newViewportTop = oldViewportTop;
+    short newVisibleTop = ::base::saturated_cast<short>(_VisibleStartIndex());
+
+    // If the original buffer had _no_ scroll offset, then we should be at the
+    // bottom in the new buffer as well. Track that case now.
+    const bool originalOffsetWasZero = _scrollOffset == 0;
+
+    // skip any drawing updates that might occur until we swap _buffer with the new buffer or if we exit early.
+    _mainBuffer->GetCursor().StartDeferDrawing();
+    // we're capturing `this` here because when we exit, we want to EndDefer on the (newly created) active buffer.
+    auto endDefer = wil::scope_exit([this]() noexcept { _mainBuffer->GetCursor().EndDeferDrawing(); });
+
+    // First allocate a new text buffer to take the place of the current one.
+    std::unique_ptr<TextBuffer> newTextBuffer;
+    try
+    {
+        // GH#3848 - Stash away the current attributes the old text buffer is
+        // using. We'll initialize the new buffer with the default attributes,
+        // but after the resize, we'll want to make sure that the new buffer's
+        // current attributes (the ones used for printing new text) match the
+        // old buffer's.
+        const auto oldBufferAttributes = _mainBuffer->GetCurrentAttributes();
+        newTextBuffer = std::make_unique<TextBuffer>(bufferSize,
+                                                     TextAttribute{},
+                                                     0, // temporarily set size to 0 so it won't render.
+                                                     _mainBuffer->IsActiveBuffer(),
+                                                     _mainBuffer->GetRenderer());
+
+        // start defer drawing on the new buffer
+        newTextBuffer->GetCursor().StartDeferDrawing();
+
+        // Build a PositionInformation to track the position of both the top of
+        // the mutable viewport and the top of the visible viewport in the new
+        // buffer.
+        // * the new value of mutableViewportTop will be used to figure out
+        //   where we should place the mutable viewport in the new buffer. This
+        //   requires a bit of trickiness to remain consistent with conpty's
+        //   buffer (as seen below).
+        // * the new value of visibleViewportTop will be used to calculate the
+        //   new scrollOffset in the new buffer, so that the visible lines on
+        //   the screen remain roughly the same.
+        TextBuffer::PositionInformation oldRows{ 0 };
+        oldRows.mutableViewportTop = oldViewportTop;
+        oldRows.visibleViewportTop = newVisibleTop;
+
+        const std::optional<short> oldViewStart{ oldViewportTop };
+        RETURN_IF_FAILED(TextBuffer::Reflow(*_mainBuffer.get(),
+                                            *newTextBuffer.get(),
+                                            _mutableViewport,
+                                            { oldRows }));
+
+        newViewportTop = oldRows.mutableViewportTop;
+        newVisibleTop = oldRows.visibleViewportTop;
+
+        // Restore the active text attributes
+        newTextBuffer->SetCurrentAttributes(oldBufferAttributes);
+    }
+    CATCH_RETURN();
+
+    // Conpty resizes a little oddly - if the height decreased, and there were
+    // blank lines at the bottom, those lines will get trimmed. If there's not
+    // blank lines, then the top will get "shifted down", moving the top line
+    // into scrollback. See GH#3490 for more details.
+    //
+    // If the final position in the buffer is on the bottom row of the new
+    // viewport, then we're going to need to move the top down. Otherwise, move
+    // the bottom up.
+    //
+    // There are also important things to consider with line wrapping.
+    // * If a line in scrollback wrapped that didn't previously, we'll need to
+    //   make sure to have the new viewport down another line. This will cause
+    //   our top to move down.
+    // * If a line _in the viewport_ wrapped that didn't previously, then the
+    //   conpty buffer will also have that wrapped line, and will move the
+    //   cursor & text down a line in response. This causes our bottom to move
+    //   down.
+    //
+    // We're going to use a combo of both these things to calculate where the
+    // new viewport should be. To keep in sync with conpty, we'll need to make
+    // sure that any lines that entered the scrollback _stay in scrollback_. We
+    // do that by taking the max of
+    // * Where the old top line in the viewport exists in the new buffer (as
+    //   calculated by TextBuffer::Reflow)
+    // * Where the bottom of the text in the new buffer is (and using that to
+    //   calculate another proposed top location).
+
+    const COORD newCursorPos = newTextBuffer->GetCursor().GetPosition();
+#pragma warning(push)
+#pragma warning(disable : 26496) // cpp core checks wants this const, but it's assigned immediately below...
+    COORD newLastChar = newCursorPos;
+    try
+    {
+        newLastChar = newTextBuffer->GetLastNonSpaceCharacter();
+    }
+    CATCH_LOG();
+#pragma warning(pop)
+
+    const auto maxRow = std::max(newLastChar.Y, newCursorPos.Y);
+
+    const short proposedTopFromLastLine = ::base::ClampAdd(::base::ClampSub(maxRow, viewportSize.Y), 1);
+    const short proposedTopFromScrollback = newViewportTop;
+
+    short proposedTop = std::max(proposedTopFromLastLine,
+                                 proposedTopFromScrollback);
+
+    // If we're using the new location of the old top line to place the
+    // viewport, we might need to make an adjustment to it.
+    //
+    // We're using the last cell of the line to calculate where the top line is
+    // in the new buffer. If that line wrapped, then all the lines below it
+    // shifted down in the buffer. If there's space for all those lines in the
+    // conpty buffer, then the originally unwrapped top line will _still_ be in
+    // the buffer. In that case, don't stick to the _end_ of the old top line,
+    // instead stick to the _start_, which is one line up.
+    //
+    // We can know if there's space in the conpty buffer by checking if the
+    // maxRow (the highest row we've written text to) is above the viewport from
+    // this proposed top position.
+    if (proposedTop == proposedTopFromScrollback)
+    {
+        const auto proposedViewFromTop = Viewport::FromDimensions({ 0, proposedTopFromScrollback }, viewportSize);
+        if (maxRow < proposedViewFromTop.BottomInclusive())
+        {
+            if (dx < 0 && proposedTop > 0)
+            {
+                try
+                {
+                    auto& row = newTextBuffer->GetRowByOffset(::base::ClampSub(proposedTop, 1));
+                    if (row.WasWrapForced())
+                    {
+                        proposedTop--;
+                    }
+                }
+                CATCH_LOG();
+            }
+        }
+    }
+
+    // If the new bottom would be higher than the last row of text, then we
+    // definitely want to use the last row of text to determine where the
+    // viewport should be.
+    const auto proposedViewFromTop = Viewport::FromDimensions({ 0, proposedTopFromScrollback }, viewportSize);
+    if (maxRow > proposedViewFromTop.BottomInclusive())
+    {
+        proposedTop = proposedTopFromLastLine;
+    }
+
+    // Make sure the proposed viewport is within the bounds of the buffer.
+    // First make sure the top is >=0
+    proposedTop = std::max(static_cast<short>(0), proposedTop);
+
+    // If the new bottom would be below the bottom of the buffer, then slide the
+    // top up so that we'll still fit within the buffer.
+    const auto newView = Viewport::FromDimensions({ 0, proposedTop }, viewportSize);
+    const auto proposedBottom = newView.BottomExclusive();
+    if (proposedBottom > bufferSize.Y)
+    {
+        proposedTop = ::base::ClampSub(proposedTop, ::base::ClampSub(proposedBottom, bufferSize.Y));
+    }
+
+    _mutableViewport = Viewport::FromDimensions({ 0, proposedTop }, viewportSize);
+
+    _mainBuffer.swap(newTextBuffer);
+
+    // GH#3494: Maintain scrollbar position during resize
+    // Make sure that we don't scroll past the mutableViewport at the bottom of the buffer
+    newVisibleTop = std::min(newVisibleTop, _mutableViewport.Top());
+    // Make sure we don't scroll past the top of the scrollback
+    newVisibleTop = std::max<short>(newVisibleTop, 0);
+
+    // If the old scrolloffset was 0, then we weren't scrolled back at all
+    // before, and shouldn't be now either.
+    _scrollOffset = originalOffsetWasZero ? 0 : static_cast<int>(::base::ClampSub(_mutableViewport.Top(), newVisibleTop));
+
+    // GH#5029 - make sure to InvalidateAll here, so that we'll paint the entire visible viewport.
+    try
+    {
+        _activeBuffer().TriggerRedrawAll();
+    }
+    CATCH_LOG();
+    _NotifyScrollEvent();
+
+    return S_OK;
+}
+
+void Terminal::Write(std::wstring_view stringView)
+{
+    auto lock = LockForWriting();
+
+    auto& cursor = _activeBuffer().GetCursor();
+    const til::point cursorPosBefore{ cursor.GetPosition() };
+
+    _stateMachine->ProcessString(stringView);
+
+    const til::point cursorPosAfter{ cursor.GetPosition() };
+
+    // Firing the CursorPositionChanged event is very expensive so we try not to
+    // do that when the cursor does not need to be redrawn. We don't do this
+    // inside _AdjustCursorPosition, only once we're done writing the whole run
+    // of output.
+    if (cursorPosBefore != cursorPosAfter)
+    {
+        _NotifyTerminalCursorPositionChanged();
+    }
+}
+
+void Terminal::WritePastedText(std::wstring_view stringView)
+{
+    auto option = ::Microsoft::Console::Utils::FilterOption::CarriageReturnNewline |
+                  ::Microsoft::Console::Utils::FilterOption::ControlCodes;
+
+    std::wstring filtered = ::Microsoft::Console::Utils::FilterStringForPaste(stringView, option);
+    if (IsXtermBracketedPasteModeEnabled())
+    {
+        filtered.insert(0, L"\x1b[200~");
+        filtered.append(L"\x1b[201~");
+    }
+
+    if (_pfnWriteInput)
+    {
+        _pfnWriteInput(filtered);
+    }
+}
+
+// Method Description:
+// - Attempts to snap to the bottom of the buffer, if SnapOnInput is true. Does
+//   nothing if SnapOnInput is set to false, or we're already at the bottom of
+//   the buffer.
+// Arguments:
+// - <none>
+// Return Value:
+// - <none>
+void Terminal::TrySnapOnInput()
+{
+    if (_snapOnInput && _scrollOffset != 0)
+    {
+        auto lock = LockForWriting();
+        _scrollOffset = 0;
+        _NotifyScrollEvent();
+    }
+}
+
+// Routine Description:
+// - Relays if we are tracking mouse input
+// Parameters:
+// - <none>
+// Return value:
+// - true, if we are tracking mouse input. False, otherwise
+bool Terminal::IsTrackingMouseInput() const noexcept
+{
+    return _terminalInput->IsTrackingMouseInput();
+}
+
+// Routine Description:
+// - Relays if we are in alternate scroll mode, a special type of mouse input
+//   mode where scrolling sends the arrow keypresses, but the app doesn't
+//   otherwise want mouse input.
+// Parameters:
+// - <none>
+// Return value:
+// - true, if we are tracking mouse input. False, otherwise
+bool Terminal::ShouldSendAlternateScroll(const unsigned int uiButton,
+                                         const int32_t delta) const noexcept
+{
+    return _terminalInput->ShouldSendAlternateScroll(uiButton, ::base::saturated_cast<short>(delta));
+}
+
+// Method Description:
+// - Given a coord, get the URI at that location
+// Arguments:
+// - The position
+std::wstring Terminal::GetHyperlinkAtPosition(const COORD position)
+{
+    auto attr = _activeBuffer().GetCellDataAt(_ConvertToBufferCell(position))->TextAttr();
+    if (attr.IsHyperlink())
+    {
+        auto uri = _activeBuffer().GetHyperlinkUriFromId(attr.GetHyperlinkId());
+        return uri;
+    }
+    // also look through our known pattern locations in our pattern interval tree
+    const auto result = GetHyperlinkIntervalFromPosition(position);
+    if (result.has_value() && result->value == _hyperlinkPatternId)
+    {
+        const auto start = result->start;
+        const auto end = result->stop;
+        std::wstring uri;
+
+        const auto startIter = _activeBuffer().GetCellDataAt(_ConvertToBufferCell(start.to_win32_coord()));
+        const auto endIter = _activeBuffer().GetCellDataAt(_ConvertToBufferCell(end.to_win32_coord()));
+        for (auto iter = startIter; iter != endIter; ++iter)
+        {
+            uri += iter->Chars();
+        }
+        return uri;
+    }
+    return {};
+}
+
+// Method Description:
+// - Gets the hyperlink ID of the text at the given terminal position
+// Arguments:
+// - The position of the text
+// Return value:
+// - The hyperlink ID
+uint16_t Terminal::GetHyperlinkIdAtPosition(const COORD position)
+{
+    return _activeBuffer().GetCellDataAt(_ConvertToBufferCell(position))->TextAttr().GetHyperlinkId();
+}
+
+// Method description:
+// - Given a position in a URI pattern, gets the start and end coordinates of the URI
+// Arguments:
+// - The position
+// Return value:
+// - The interval representing the start and end coordinates
+std::optional<PointTree::interval> Terminal::GetHyperlinkIntervalFromPosition(const COORD position)
+{
+    const auto results = _patternIntervalTree.findOverlapping(til::point{ position.X + 1, position.Y }, til::point{ position });
+    if (results.size() > 0)
+    {
+        for (const auto& result : results)
+        {
+            if (result.value == _hyperlinkPatternId)
+            {
+                return result;
+            }
+        }
+    }
+    return std::nullopt;
+}
+
+// Method Description:
+// - Send this particular (non-character) key event to the terminal.
+// - The terminal will translate the key and the modifiers pressed into the
+//   appropriate VT sequence for that key chord. If we do translate the key,
+//   we'll return true. In that case, the event should NOT be processed any further.
+// - Character events (e.g. WM_CHAR) are generally the best way to properly receive
+//   keyboard input on Windows though, as the OS is suited best at handling the
+//   translation of the current keyboard layout, dead keys, etc.
+//   As a result of this false is returned for all key events that contain characters.
+//   SendCharEvent may then be called with the data obtained from a character event.
+// - As a special case we'll always handle VK_TAB key events.
+//   This must be done due to TermControl::_KeyDownHandler (one of the callers)
+//   always marking tab key events as handled, causing no character event to be raised.
+// Arguments:
+// - vkey: The vkey of the last pressed key.
+// - scanCode: The scan code of the last pressed key.
+// - states: The Microsoft::Terminal::Core::ControlKeyStates representing the modifier key states.
+// - keyDown: If true, the key was pressed, otherwise the key was released.
+// Return Value:
+// - true if we translated the key event, and it should not be processed any further.
+// - false if we did not translate the key, and it should be processed into a character.
+bool Terminal::SendKeyEvent(const WORD vkey,
+                            const WORD scanCode,
+                            const ControlKeyStates states,
+                            const bool keyDown)
+{
+    // GH#6423 - don't snap on this key if the key that was pressed was a
+    // modifier key. We'll wait for a real keystroke to snap to the bottom.
+    // GH#6481 - Additionally, make sure the key was actually pressed. This
+    // check will make sure we behave the same as before GH#6309
+    if (!KeyEvent::IsModifierKey(vkey) && keyDown)
+    {
+        TrySnapOnInput();
+    }
+
+    _StoreKeyEvent(vkey, scanCode);
+
+    // Certain applications like AutoHotKey and its keyboard remapping feature,
+    // send us key events using SendInput() whose values are outside of the valid range.
+    // GH#7064
+    if (vkey == 0 || vkey >= 0xff)
+    {
+        return false;
+    }
+
+    // While not explicitly permitted, a wide range of software, including Windows' own touch keyboard,
+    // sets the wScan member of the KEYBDINPUT structure to 0, resulting in scanCode being 0 as well.
+    // --> Alternatively get the scanCode from the vkey if possible.
+    // GH#7495
+    const auto sc = scanCode ? scanCode : _ScanCodeFromVirtualKey(vkey);
+    if (sc == 0)
+    {
+        return false;
+    }
+
+    const auto isAltOnlyPressed = states.IsAltPressed() && !states.IsCtrlPressed();
+
+    // By default Windows treats Ctrl+Alt as an alias for AltGr.
+    // When the altGrAliasing setting is set to false, this behaviour should be disabled.
+    //
+    // Whenever possible _CharacterFromKeyEvent() will return a valid character.
+    // For instance both Ctrl+Alt+Q as well as AltGr+Q return @ on a German keyboard.
+    //
+    // We can achieve the altGrAliasing functionality by skipping the call to _CharacterFromKeyEvent,
+    // as TerminalInput::HandleKey will then fall back to using the vkey which
+    // is the underlying ASCII character (e.g. A-Z) on the keyboard in our case.
+    // See GH#5525/GH#6211 for more details
+    const auto isSuppressedAltGrAlias = !_altGrAliasing && states.IsAltPressed() && states.IsCtrlPressed() && !states.IsAltGrPressed();
+    const auto ch = isSuppressedAltGrAlias ? UNICODE_NULL : _CharacterFromKeyEvent(vkey, sc, states);
+
+    // Delegate it to the character event handler if this key event can be
+    // mapped to one (see method description above). For Alt+key combinations
+    // we'll not receive another character event for some reason though.
+    // -> Don't delegate the event if this is a Alt+key combination.
+    //
+    // As a special case we'll furthermore always handle VK_TAB
+    // key events here instead of in Terminal::SendCharEvent.
+    // See the method description for more information.
+    if (!isAltOnlyPressed && vkey != VK_TAB && ch != UNICODE_NULL)
+    {
+        return false;
+    }
+
+    //if (_autoMarkPrompts && vkey == VK_RETURN && !_inAltBuffer())
+    //{
+    //    DispatchTypes::ScrollMark mark;
+    //    mark.category = DispatchTypes::MarkCategory::Prompt;
+    //    mark.color = til::color(255, 255, 255); // should this be configurable?
+    //    AddMark(mark);
+    //}
+
+    KeyEvent keyEv{ keyDown, 1, vkey, sc, ch, states.Value() };
+    return _terminalInput->HandleKey(&keyEv);
+}
+
+// Method Description:
+// - Send this particular mouse event to the terminal. The terminal will translate
+//   the button and the modifiers pressed into the appropriate VT sequence for that
+//   mouse event. If we do translate the key, we'll return true. In that case, the
+//   event should NOT be processed any further. If we return false, the event
+//   was NOT translated, and we should instead use the event normally
+// Arguments:
+// - viewportPos: the position of the mouse event relative to the viewport origin.
+// - uiButton: the WM mouse button event code
+// - states: The Microsoft::Terminal::Core::ControlKeyStates representing the modifier key states.
+// - wheelDelta: the amount that the scroll wheel changed (should be 0 unless button is a WM_MOUSE*WHEEL)
+// Return Value:
+// - true if we translated the key event, and it should not be processed any further.
+// - false if we did not translate the key, and it should be processed into a character.
+bool Terminal::SendMouseEvent(const COORD viewportPos, const unsigned int uiButton, const ControlKeyStates states, const short wheelDelta, const TerminalInput::MouseButtonState state)
+{
+    // GH#6401: VT applications should be able to receive mouse events from outside the
+    // terminal buffer. This is likely to happen when the user drags the cursor offscreen.
+    // We shouldn't throw away perfectly good events when they're offscreen, so we just
+    // clamp them to be within the range [(0, 0), (W, H)].
+#pragma warning(suppress : 26496) // analysis can't tell we're assigning through a reference below
+    auto clampedPos{ viewportPos };
+    _GetMutableViewport().ToOrigin().Clamp(clampedPos);
+    return _terminalInput->HandleMouse(clampedPos, uiButton, GET_KEYSTATE_WPARAM(states.Value()), wheelDelta, state);
+}
+
+// Method Description:
+// - Send this particular character to the terminal.
+// - This method is the counterpart to SendKeyEvent and behaves almost identical.
+//   The difference is the focus on sending characters to the terminal,
+//   whereas SendKeyEvent handles the sending of keys like the arrow keys.
+// Arguments:
+// - ch: The UTF-16 code unit to be sent.
+// - scanCode: The scan code of the last pressed key. Can be left 0.
+// - states: The Microsoft::Terminal::Core::ControlKeyStates representing the modifier key states.
+// Return Value:
+// - true if we translated the character event, and it should not be processed any further.
+// - false otherwise.
+bool Terminal::SendCharEvent(const wchar_t ch, const WORD scanCode, const ControlKeyStates states)
+{
+    auto vkey = _TakeVirtualKeyFromLastKeyEvent(scanCode);
+    if (vkey == 0 && scanCode != 0)
+    {
+        vkey = _VirtualKeyFromScanCode(scanCode);
+    }
+    if (vkey == 0)
+    {
+        vkey = _VirtualKeyFromCharacter(ch);
+    }
+
+    if (_autoMarkPrompts && vkey == VK_RETURN && !_inAltBuffer())
+    {
+        DispatchTypes::ScrollMark mark;
+        mark.category = DispatchTypes::MarkCategory::Prompt;
+        mark.color = til::color(255, 255, 255); // should this be configurable?
+        AddMark(mark);
+    }
+
+    // Unfortunately, the UI doesn't give us both a character down and a
+    // character up event, only a character received event. So fake sending both
+    // to the terminal input translator. Unless it's in win32-input-mode, it'll
+    // ignore the keyup.
+    KeyEvent keyDown{ true, 1, vkey, scanCode, ch, states.Value() };
+    KeyEvent keyUp{ false, 1, vkey, scanCode, ch, states.Value() };
+    const auto handledDown = _terminalInput->HandleKey(&keyDown);
+    const auto handledUp = _terminalInput->HandleKey(&keyUp);
+    return handledDown || handledUp;
+}
+
+// Method Description:
+// - Invalidates the regions described in the given pattern tree for the rendering purposes
+// Arguments:
+// - The interval tree containing regions that need to be invalidated
+void Terminal::_InvalidatePatternTree(interval_tree::IntervalTree<til::point, size_t>& tree)
+{
+    const auto vis = _VisibleStartIndex();
+    auto invalidate = [=](const PointTree::interval& interval) {
+        COORD startCoord{ gsl::narrow<SHORT>(interval.start.x), gsl::narrow<SHORT>(interval.start.y + vis) };
+        COORD endCoord{ gsl::narrow<SHORT>(interval.stop.x), gsl::narrow<SHORT>(interval.stop.y + vis) };
+        _InvalidateFromCoords(startCoord, endCoord);
+    };
+    tree.visit_all(invalidate);
+}
+
+// Method Description:
+// - Given start and end coords, invalidates all the regions between them
+// Arguments:
+// - The start and end coords
+void Terminal::_InvalidateFromCoords(const COORD start, const COORD end)
+{
+    if (start.Y == end.Y)
+    {
+        SMALL_RECT region{ start.X, start.Y, end.X, end.Y };
+        _activeBuffer().TriggerRedraw(Viewport::FromInclusive(region));
+    }
+    else
+    {
+        const auto rowSize = gsl::narrow<SHORT>(_activeBuffer().GetRowByOffset(0).size());
+
+        // invalidate the first line
+        SMALL_RECT region{ start.X, start.Y, gsl::narrow<short>(rowSize - 1), gsl::narrow<short>(start.Y) };
+        _activeBuffer().TriggerRedraw(Viewport::FromInclusive(region));
+
+        if ((end.Y - start.Y) > 1)
+        {
+            // invalidate the lines in between the first and last line
+            region = SMALL_RECT{ 0, start.Y + 1, gsl::narrow<short>(rowSize - 1), gsl::narrow<short>(end.Y - 1) };
+            _activeBuffer().TriggerRedraw(Viewport::FromInclusive(region));
+        }
+
+        // invalidate the last line
+        region = SMALL_RECT{ 0, end.Y, end.X, end.Y };
+        _activeBuffer().TriggerRedraw(Viewport::FromInclusive(region));
+    }
+}
+
+// Method Description:
+// - Returns the keyboard's scan code for the given virtual key code.
+// Arguments:
+// - vkey: The virtual key code.
+// Return Value:
+// - The keyboard's scan code.
+WORD Terminal::_ScanCodeFromVirtualKey(const WORD vkey) noexcept
+{
+    return LOWORD(MapVirtualKeyW(vkey, MAPVK_VK_TO_VSC));
+}
+
+// Method Description:
+// - Returns the virtual key code for the given keyboard's scan code.
+// Arguments:
+// - scanCode: The keyboard's scan code.
+// Return Value:
+// - The virtual key code. 0 if no mapping can be found.
+WORD Terminal::_VirtualKeyFromScanCode(const WORD scanCode) noexcept
+{
+    return LOWORD(MapVirtualKeyW(scanCode, MAPVK_VSC_TO_VK));
+}
+
+// Method Description:
+// - Returns any virtual key code that produces the given character.
+// Arguments:
+// - scanCode: The keyboard's scan code.
+// Return Value:
+// - The virtual key code. 0 if no mapping can be found.
+WORD Terminal::_VirtualKeyFromCharacter(const wchar_t ch) noexcept
+{
+    const auto vkey = LOWORD(VkKeyScanW(ch));
+    return vkey == -1 ? 0 : vkey;
+}
+
+// Method Description:
+// - Translates the specified virtual key code and keyboard state to the corresponding character.
+// Arguments:
+// - vkey: The virtual key code that initiated this keyboard event.
+// - scanCode: The scan code that initiated this keyboard event.
+// - states: The current keyboard state.
+// Return Value:
+// - The character that would result from this virtual key code and keyboard state.
+wchar_t Terminal::_CharacterFromKeyEvent(const WORD vkey, const WORD scanCode, const ControlKeyStates states) noexcept
+try
+{
+    // We might want to use GetKeyboardState() instead of building our own keyState.
+    // The question is whether that's necessary though. For now it seems to work fine as it is.
+    std::array<BYTE, 256> keyState = {};
+    keyState.at(VK_SHIFT) = states.IsShiftPressed() ? 0x80 : 0;
+    keyState.at(VK_CONTROL) = states.IsCtrlPressed() ? 0x80 : 0;
+    keyState.at(VK_MENU) = states.IsAltPressed() ? 0x80 : 0;
+
+    // For the following use of ToUnicodeEx() please look here:
+    //   https://docs.microsoft.com/en-us/windows/win32/api/winuser/nf-winuser-tounicodeex
+
+    // Technically ToUnicodeEx() can produce arbitrarily long sequences of diacritics etc.
+    // Since we only handle the case of a single UTF-16 code point, we can set the buffer size to 2 though.
+    std::array<wchar_t, 2> buffer;
+
+    // wFlags:
+    // * If bit 0 is set, a menu is active.
+    //   If this flag is not specified ToUnicodeEx will send us character events on certain Alt+Key combinations (e.g. Alt+Arrow-Up).
+    // * If bit 2 is set, keyboard state is not changed (Windows 10, version 1607 and newer)
+    const auto result = ToUnicodeEx(vkey, scanCode, keyState.data(), buffer.data(), gsl::narrow_cast<int>(buffer.size()), 0b101, nullptr);
+
+    // TODO:GH#2853 We're only handling single UTF-16 code points right now, since that's the only thing KeyEvent supports.
+    return result == 1 || result == -1 ? buffer.at(0) : 0;
+}
+catch (...)
+{
+    LOG_CAUGHT_EXCEPTION();
+    return UNICODE_INVALID;
+}
+
+// Method Description:
+// - It's possible for a single scan code on a keyboard to
+//   produce different key codes depending on the keyboard state.
+//   MapVirtualKeyW(scanCode, MAPVK_VSC_TO_VK) will always chose one of the
+//   possibilities no matter what though and thus can't be used in SendCharEvent.
+// - This method stores the key code from a key event (SendKeyEvent).
+//   If the key event contains character data, handling of the event will be
+//   denied, in order to delegate the work to the character event handler.
+// - The character event handler (SendCharEvent) will now pick up
+//   the stored key code to restore the full key event data.
+// Arguments:
+// - vkey: The virtual key code.
+// - scanCode: The scan code.
+void Terminal::_StoreKeyEvent(const WORD vkey, const WORD scanCode)
+{
+    _lastKeyEventCodes.emplace(KeyEventCodes{ vkey, scanCode });
+}
+
+// Method Description:
+// - This method acts as a counterpart to _StoreKeyEvent and extracts a stored
+//   key code. As a safety measure it'll ensure that the given scan code
+//   matches the stored scan code from the previous key event.
+// - See _StoreKeyEvent for more information.
+// Arguments:
+// - scanCode: The scan code.
+// Return Value:
+// - The key code matching the given scan code. Otherwise 0.
+WORD Terminal::_TakeVirtualKeyFromLastKeyEvent(const WORD scanCode) noexcept
+{
+    const auto codes = _lastKeyEventCodes.value_or(KeyEventCodes{});
+    _lastKeyEventCodes.reset();
+    return codes.ScanCode == scanCode ? codes.VirtualKey : 0;
+}
+
+// Method Description:
+// - Acquire a read lock on the terminal.
+// Return Value:
+// - a shared_lock which can be used to unlock the terminal. The shared_lock
+//      will release this lock when it's destructed.
+[[nodiscard]] std::unique_lock<til::ticket_lock> Terminal::LockForReading()
+{
+#ifdef NDEBUG
+    return std::unique_lock{ _readWriteLock };
+#else
+    auto lock = std::unique_lock{ _readWriteLock };
+    _lastLocker = GetCurrentThreadId();
+    return lock;
+#endif
+}
+
+// Method Description:
+// - Acquire a write lock on the terminal.
+// Return Value:
+// - a unique_lock which can be used to unlock the terminal. The unique_lock
+//      will release this lock when it's destructed.
+[[nodiscard]] std::unique_lock<til::ticket_lock> Terminal::LockForWriting()
+{
+#ifdef NDEBUG
+    return std::unique_lock{ _readWriteLock };
+#else
+    auto lock = std::unique_lock{ _readWriteLock };
+    _lastLocker = GetCurrentThreadId();
+    return lock;
+#endif
+}
+
+Viewport Terminal::_GetMutableViewport() const noexcept
+{
+    // GH#3493: if we're in the alt buffer, then it's possible that the mutable
+    // viewport's size hasn't been updated yet. In that case, use the
+    // temporarily stashed _altBufferSize instead.
+    return _inAltBuffer() ? Viewport::FromDimensions(_altBufferSize.to_win32_coord()) :
+                            _mutableViewport;
+}
+
+short Terminal::GetBufferHeight() const noexcept
+{
+    return _GetMutableViewport().BottomExclusive();
+}
+
+// ViewStartIndex is also the length of the scrollback
+int Terminal::ViewStartIndex() const noexcept
+{
+    return _inAltBuffer() ? 0 : _mutableViewport.Top();
+}
+
+int Terminal::ViewEndIndex() const noexcept
+{
+    return _inAltBuffer() ? _altBufferSize.height : _mutableViewport.BottomInclusive();
+}
+
+// _VisibleStartIndex is the first visible line of the buffer
+int Terminal::_VisibleStartIndex() const noexcept
+{
+    return _inAltBuffer() ? ViewStartIndex() :
+                            std::max(0, ViewStartIndex() - _scrollOffset);
+}
+
+int Terminal::_VisibleEndIndex() const noexcept
+{
+    return _inAltBuffer() ? ViewEndIndex() :
+                            std::max(0, ViewEndIndex() - _scrollOffset);
+}
+
+Viewport Terminal::_GetVisibleViewport() const noexcept
+{
+    // GH#3493: if we're in the alt buffer, then it's possible that the mutable
+    // viewport's size hasn't been updated yet. In that case, use the
+    // temporarily stashed _altBufferSize instead.
+    const COORD origin{ 0, gsl::narrow<short>(_VisibleStartIndex()) };
+    const COORD size{ _inAltBuffer() ? _altBufferSize.to_win32_coord() :
+                                       _mutableViewport.Dimensions() };
+    return Viewport::FromDimensions(origin,
+                                    size);
+}
+
+// Writes a string of text to the buffer, then moves the cursor (and viewport)
+//      in accordance with the written text.
+// This method is our proverbial `WriteCharsLegacy`, and great care should be made to
+//      keep it minimal and orderly, lest it become WriteCharsLegacy2ElectricBoogaloo
+// TODO: MSFT 21006766
+//       This needs to become stream logic on the buffer itself sooner rather than later
+//       because it's otherwise impossible to avoid the Electric Boogaloo-ness here.
+//       I had to make a bunch of hacks to get Japanese and emoji to work-ish.
+void Terminal::_WriteBuffer(const std::wstring_view& stringView)
+{
+    auto& cursor = _activeBuffer().GetCursor();
+
+    // Defer the cursor drawing while we are iterating the string, for a better performance.
+    // We can not waste time displaying a cursor event when we know more text is coming right behind it.
+    cursor.StartDeferDrawing();
+
+    for (size_t i = 0; i < stringView.size(); i++)
+    {
+        const auto wch = stringView.at(i);
+        const COORD cursorPosBefore = cursor.GetPosition();
+        COORD proposedCursorPosition = cursorPosBefore;
+
+        // TODO: MSFT 21006766
+        // This is not great but I need it demoable. Fix by making a buffer stream writer.
+        //
+        // If wch is a surrogate character we need to read 2 code units
+        // from the stringView to form a single code point.
+        const auto isSurrogate = wch >= 0xD800 && wch <= 0xDFFF;
+        const auto view = stringView.substr(i, isSurrogate ? 2 : 1);
+        const OutputCellIterator it{ view, _activeBuffer().GetCurrentAttributes() };
+        const auto end = _activeBuffer().Write(it);
+        const auto cellDistance = end.GetCellDistance(it);
+        const auto inputDistance = end.GetInputDistance(it);
+
+        if (inputDistance > 0)
+        {
+            // If "wch" was a surrogate character, we just consumed 2 code units above.
+            // -> Increment "i" by 1 in that case and thus by 2 in total in this iteration.
+            proposedCursorPosition.X += gsl::narrow<SHORT>(cellDistance);
+            i += inputDistance - 1;
+        }
+        else
+        {
+            // If _WriteBuffer() is called with a consecutive string longer than the viewport/buffer width
+            // the call to _buffer->Write() will refuse to write anything on the current line.
+            // GetInputDistance() thus returns 0, which would in turn cause i to be
+            // decremented by 1 below and force the outer loop to loop forever.
+            // This if() basically behaves as if "\r\n" had been encountered above and retries the write.
+            // With well behaving shells during normal operation this safeguard should normally not be encountered.
+            proposedCursorPosition.X = 0;
+            proposedCursorPosition.Y++;
+
+            // Try the character again.
+            i--;
+
+            // If we write the last cell of the row here, TextBuffer::Write will
+            // mark this line as wrapped for us. If the next character we
+            // process is a newline, the Terminal::CursorLineFeed will unmark
+            // this line as wrapped.
+
+            // TODO: GH#780 - This should really be a _deferred_ newline. If
+            // the next character to come in is a newline or a cursor
+            // movement or anything, then we should _not_ wrap this line
+            // here.
+        }
+
+        _AdjustCursorPosition(proposedCursorPosition);
+    }
+
+    // Notify UIA of new text.
+    // It's important to do this here instead of in TextBuffer, because here you have access to the entire line of text,
+    // whereas TextBuffer writes it one character at a time via the OutputCellIterator.
+    _activeBuffer().TriggerNewTextNotification(stringView);
+
+    cursor.EndDeferDrawing();
+}
+
+void Terminal::_AdjustCursorPosition(const COORD proposedPosition)
+{
+#pragma warning(suppress : 26496) // cpp core checks wants this const but it's modified below.
+    auto proposedCursorPosition = proposedPosition;
+    auto& cursor = _activeBuffer().GetCursor();
+    const Viewport bufferSize = _activeBuffer().GetSize();
+
+    // If we're about to scroll past the bottom of the buffer, instead cycle the
+    // buffer.
+    SHORT rowsPushedOffTopOfBuffer = 0;
+    const auto newRows = std::max(0, proposedCursorPosition.Y - bufferSize.Height() + 1);
+    if (proposedCursorPosition.Y >= bufferSize.Height())
+    {
+        for (auto dy = 0; dy < newRows; dy++)
+        {
+            _activeBuffer().IncrementCircularBuffer();
+            proposedCursorPosition.Y--;
+            rowsPushedOffTopOfBuffer++;
+
+            // Update our selection too, so it doesn't move as the buffer is cycled
+            if (_selection)
+            {
+                // If the start of the selection is above 0, we can reduce both the start and end by 1
+                if (_selection->start.Y > 0)
+                {
+                    _selection->start.Y -= 1;
+                    _selection->end.Y -= 1;
+                }
+                else
+                {
+                    // The start of the selection is at 0, if the end is greater than 0, then only reduce the end
+                    if (_selection->end.Y > 0)
+                    {
+                        _selection->start.X = 0;
+                        _selection->end.Y -= 1;
+                    }
+                    else
+                    {
+                        // Both the start and end of the selection are at 0, clear the selection
+                        _selection.reset();
+                    }
+                }
+            }
+        }
+
+        // manually erase our pattern intervals since the locations have changed now
+        _patternIntervalTree = {};
+    }
+
+    // Update Cursor Position
+    cursor.SetPosition(proposedCursorPosition);
+
+    // Move the viewport down if the cursor moved below the viewport.
+    // Obviously, don't need to do this in the alt buffer.
+    if (!_inAltBuffer())
+    {
+        bool updatedViewport = false;
+        const auto scrollAmount = std::max(0, proposedCursorPosition.Y - _mutableViewport.BottomInclusive());
+        if (scrollAmount > 0)
+        {
+            const auto newViewTop = std::max(0, proposedCursorPosition.Y - (_mutableViewport.Height() - 1));
+            // In the alt buffer, we never need to adjust _mutableViewport, which is the viewport of the main buffer.
+            if (newViewTop != _mutableViewport.Top())
+            {
+                _mutableViewport = Viewport::FromDimensions({ 0, gsl::narrow<short>(newViewTop) },
+                                                            _mutableViewport.Dimensions());
+                updatedViewport = true;
+            }
+        }
+
+        // If the viewport moved, or we circled the buffer, we might need to update
+        // our _scrollOffset
+        if (updatedViewport || newRows != 0)
+        {
+            const auto oldScrollOffset = _scrollOffset;
+
+            // scroll if...
+            //   - no selection is active
+            //   - viewport is already at the bottom
+            const bool scrollToOutput = !IsSelectionActive() && _scrollOffset == 0;
+
+            _scrollOffset = scrollToOutput ? 0 : _scrollOffset + scrollAmount + newRows;
+
+            // Clamp the range to make sure that we don't scroll way off the top of the buffer
+            _scrollOffset = std::clamp(_scrollOffset,
+                                       0,
+                                       _activeBuffer().GetSize().Height() - _mutableViewport.Height());
+
+            // If the new scroll offset is different, then we'll still want to raise a scroll event
+            updatedViewport = updatedViewport || (oldScrollOffset != _scrollOffset);
+        }
+
+        // If the viewport moved, then send a scrolling notification.
+        if (updatedViewport)
+        {
+            _NotifyScrollEvent();
+        }
+    }
+
+    if (rowsPushedOffTopOfBuffer != 0)
+    {
+        for (auto& mark : _scrollMarks)
+        {
+            mark.start.y -= rowsPushedOffTopOfBuffer;
+        }
+        _scrollMarks.erase(std::remove_if(_scrollMarks.begin(),
+                                          _scrollMarks.end(),
+                                          [](const VirtualTerminal::DispatchTypes::ScrollMark& m) { return m.start.y < 0; }),
+                           _scrollMarks.end());
+        // We have to report the delta here because we might have circled the text buffer.
+        // That didn't change the viewport and therefore the TriggerScroll(void)
+        // method can't detect the delta on its own.
+        COORD delta{ 0, gsl::narrow_cast<short>(-rowsPushedOffTopOfBuffer) };
+        _activeBuffer().TriggerScroll(delta);
+    }
+}
+
+void Terminal::UserScrollViewport(const int viewTop)
+{
+    if (_inAltBuffer())
+    {
+        return;
+    }
+
+    // we're going to modify state here that the renderer could be reading.
+    auto lock = LockForWriting();
+
+    const auto clampedNewTop = std::max(0, viewTop);
+    const auto realTop = ViewStartIndex();
+    const auto newDelta = realTop - clampedNewTop;
+    // if viewTop > realTop, we want the offset to be 0.
+
+    _scrollOffset = std::max(0, newDelta);
+
+    // We can use the void variant of TriggerScroll here because
+    // we adjusted the viewport so it can detect the difference
+    // from the previous frame drawn.
+    _activeBuffer().TriggerScroll();
+}
+
+int Terminal::GetScrollOffset() noexcept
+{
+    return _VisibleStartIndex();
+}
+
+void Terminal::_NotifyScrollEvent() noexcept
+try
+{
+    if (_pfnScrollPositionChanged)
+    {
+        const auto visible = _GetVisibleViewport();
+        const auto top = visible.Top();
+        const auto height = visible.Height();
+        const auto bottom = this->GetBufferHeight();
+        _pfnScrollPositionChanged(top, height, bottom);
+    }
+}
+CATCH_LOG()
+
+void Terminal::_NotifyTerminalCursorPositionChanged() noexcept
+{
+    if (_pfnCursorPositionChanged)
+    {
+        try
+        {
+            _pfnCursorPositionChanged();
+        }
+        CATCH_LOG();
+    }
+}
+
+void Terminal::SetWriteInputCallback(std::function<void(std::wstring_view)> pfn) noexcept
+{
+    _pfnWriteInput.swap(pfn);
+}
+
+void Terminal::SetWarningBellCallback(std::function<void()> pfn) noexcept
+{
+    _pfnWarningBell.swap(pfn);
+}
+
+void Terminal::SetTitleChangedCallback(std::function<void(std::wstring_view)> pfn) noexcept
+{
+    _pfnTitleChanged.swap(pfn);
+}
+
+void Terminal::SetTabColorChangedCallback(std::function<void(const std::optional<til::color>)> pfn) noexcept
+{
+    _pfnTabColorChanged.swap(pfn);
+}
+
+void Terminal::SetCopyToClipboardCallback(std::function<void(std::wstring_view)> pfn) noexcept
+{
+    _pfnCopyToClipboard.swap(pfn);
+}
+
+void Terminal::SetScrollPositionChangedCallback(std::function<void(const int, const int, const int)> pfn) noexcept
+{
+    _pfnScrollPositionChanged.swap(pfn);
+}
+
+void Terminal::SetCursorPositionChangedCallback(std::function<void()> pfn) noexcept
+{
+    _pfnCursorPositionChanged.swap(pfn);
+}
+
+// Method Description:
+// - Allows setting a callback for when the background color is changed
+// Arguments:
+// - pfn: a function callback that takes a color
+void Terminal::SetBackgroundCallback(std::function<void(const til::color)> pfn) noexcept
+{
+    _pfnBackgroundColorChanged.swap(pfn);
+}
+
+// Method Description:
+// - Allows settings a callback for settings the taskbar progress indicator
+// Arguments:
+// - pfn: a function callback that takes 2 size_t parameters, one indicating the progress state
+//        and the other indicating the progress value
+void Microsoft::Terminal::Core::Terminal::TaskbarProgressChangedCallback(std::function<void()> pfn) noexcept
+{
+    _pfnTaskbarProgressChanged.swap(pfn);
+}
+
+void Microsoft::Terminal::Core::Terminal::MenuChangedCallback(std::function<void()> pfn) noexcept
+{
+    _pfnMenuChanged.swap(pfn);
+}
+
+// Method Description:
+// - Sets the cursor to be currently on. On/Off is tracked independently of
+//   cursor visibility (hidden/visible). On/off is controlled by the cursor
+//   blinker. Visibility is usually controlled by the client application. If the
+//   cursor is hidden, then the cursor will remain hidden. If the cursor is
+//   Visible, then it will immediately become visible.
+// Arguments:
+// - isVisible: whether the cursor should be visible
+void Terminal::SetCursorOn(const bool isOn)
+{
+    auto lock = LockForWriting();
+    _activeBuffer().GetCursor().SetIsOn(isOn);
+}
+
+bool Terminal::IsCursorBlinkingAllowed() const noexcept
+{
+    const auto& cursor = _activeBuffer().GetCursor();
+    return cursor.IsBlinkingAllowed();
+}
+
+// Method Description:
+// - Update our internal knowledge about where regex patterns are on the screen
+// - This is called by TerminalControl (through a throttled function) when the visible
+//   region changes (for example by text entering the buffer or scrolling)
+// - INVARIANT: this function can only be called if the caller has the writing lock on the terminal
+void Terminal::UpdatePatternsUnderLock() noexcept
+{
+    auto oldTree = _patternIntervalTree;
+    _patternIntervalTree = _activeBuffer().GetPatterns(_VisibleStartIndex(), _VisibleEndIndex());
+    _InvalidatePatternTree(oldTree);
+    _InvalidatePatternTree(_patternIntervalTree);
+}
+
+// Method Description:
+// - Clears and invalidates the interval pattern tree
+// - This is called to prevent the renderer from rendering patterns while the
+//   visible region is changing
+void Terminal::ClearPatternTree() noexcept
+{
+    auto oldTree = _patternIntervalTree;
+    _patternIntervalTree = {};
+    _InvalidatePatternTree(oldTree);
+}
+
+// Method Description:
+// - Returns the tab color
+// If the starting color exits, it's value is preferred
+const std::optional<til::color> Terminal::GetTabColor() const noexcept
+{
+    return _startingTabColor.has_value() ? _startingTabColor : _tabColor;
+}
+
+// Method Description:
+// - Gets the internal taskbar state value
+// Return Value:
+// - The taskbar state
+const size_t Microsoft::Terminal::Core::Terminal::GetTaskbarState() const noexcept
+{
+    return _taskbarState;
+}
+
+// Method Description:
+// - Gets the internal taskbar progress value
+// Return Value:
+// - The taskbar progress
+const size_t Microsoft::Terminal::Core::Terminal::GetTaskbarProgress() const noexcept
+{
+    return _taskbarProgress;
+}
+
+Scheme Terminal::GetColorScheme() const noexcept
+{
+    Scheme s;
+
+    s.Foreground = til::color{ _renderSettings.GetColorAlias(ColorAlias::DefaultForeground) };
+    s.Background = til::color{ _renderSettings.GetColorAlias(ColorAlias::DefaultBackground) };
+
+    // SelectionBackground is stored in the ControlAppearance
+    s.CursorColor = til::color{ _renderSettings.GetColorTableEntry(TextColor::CURSOR_COLOR) };
+
+    s.Black = til::color{ _renderSettings.GetColorTableEntry(TextColor::DARK_BLACK) };
+    s.Red = til::color{ _renderSettings.GetColorTableEntry(TextColor::DARK_RED) };
+    s.Green = til::color{ _renderSettings.GetColorTableEntry(TextColor::DARK_GREEN) };
+    s.Yellow = til::color{ _renderSettings.GetColorTableEntry(TextColor::DARK_YELLOW) };
+    s.Blue = til::color{ _renderSettings.GetColorTableEntry(TextColor::DARK_BLUE) };
+    s.Purple = til::color{ _renderSettings.GetColorTableEntry(TextColor::DARK_MAGENTA) };
+    s.Cyan = til::color{ _renderSettings.GetColorTableEntry(TextColor::DARK_CYAN) };
+    s.White = til::color{ _renderSettings.GetColorTableEntry(TextColor::DARK_WHITE) };
+    s.BrightBlack = til::color{ _renderSettings.GetColorTableEntry(TextColor::BRIGHT_BLACK) };
+    s.BrightRed = til::color{ _renderSettings.GetColorTableEntry(TextColor::BRIGHT_RED) };
+    s.BrightGreen = til::color{ _renderSettings.GetColorTableEntry(TextColor::BRIGHT_GREEN) };
+    s.BrightYellow = til::color{ _renderSettings.GetColorTableEntry(TextColor::BRIGHT_YELLOW) };
+    s.BrightBlue = til::color{ _renderSettings.GetColorTableEntry(TextColor::BRIGHT_BLUE) };
+    s.BrightPurple = til::color{ _renderSettings.GetColorTableEntry(TextColor::BRIGHT_MAGENTA) };
+    s.BrightCyan = til::color{ _renderSettings.GetColorTableEntry(TextColor::BRIGHT_CYAN) };
+    s.BrightWhite = til::color{ _renderSettings.GetColorTableEntry(TextColor::BRIGHT_WHITE) };
+    return s;
+}
+
+void Terminal::ApplyScheme(const Scheme& colorScheme)
+{
+    _renderSettings.SetColorAlias(ColorAlias::DefaultForeground, TextColor::DEFAULT_FOREGROUND, til::color{ colorScheme.Foreground });
+    _renderSettings.SetColorAlias(ColorAlias::DefaultBackground, TextColor::DEFAULT_BACKGROUND, til::color{ colorScheme.Background });
+
+    _renderSettings.SetColorTableEntry(TextColor::DARK_BLACK, til::color{ colorScheme.Black });
+    _renderSettings.SetColorTableEntry(TextColor::DARK_RED, til::color{ colorScheme.Red });
+    _renderSettings.SetColorTableEntry(TextColor::DARK_GREEN, til::color{ colorScheme.Green });
+    _renderSettings.SetColorTableEntry(TextColor::DARK_YELLOW, til::color{ colorScheme.Yellow });
+    _renderSettings.SetColorTableEntry(TextColor::DARK_BLUE, til::color{ colorScheme.Blue });
+    _renderSettings.SetColorTableEntry(TextColor::DARK_MAGENTA, til::color{ colorScheme.Purple });
+    _renderSettings.SetColorTableEntry(TextColor::DARK_CYAN, til::color{ colorScheme.Cyan });
+    _renderSettings.SetColorTableEntry(TextColor::DARK_WHITE, til::color{ colorScheme.White });
+    _renderSettings.SetColorTableEntry(TextColor::BRIGHT_BLACK, til::color{ colorScheme.BrightBlack });
+    _renderSettings.SetColorTableEntry(TextColor::BRIGHT_RED, til::color{ colorScheme.BrightRed });
+    _renderSettings.SetColorTableEntry(TextColor::BRIGHT_GREEN, til::color{ colorScheme.BrightGreen });
+    _renderSettings.SetColorTableEntry(TextColor::BRIGHT_YELLOW, til::color{ colorScheme.BrightYellow });
+    _renderSettings.SetColorTableEntry(TextColor::BRIGHT_BLUE, til::color{ colorScheme.BrightBlue });
+    _renderSettings.SetColorTableEntry(TextColor::BRIGHT_MAGENTA, til::color{ colorScheme.BrightPurple });
+    _renderSettings.SetColorTableEntry(TextColor::BRIGHT_CYAN, til::color{ colorScheme.BrightCyan });
+    _renderSettings.SetColorTableEntry(TextColor::BRIGHT_WHITE, til::color{ colorScheme.BrightWhite });
+
+    _renderSettings.SetColorTableEntry(TextColor::CURSOR_COLOR, til::color{ colorScheme.CursorColor });
+
+    _renderSettings.MakeAdjustedColorArray();
+}
+
+bool Terminal::_inAltBuffer() const noexcept
+{
+    return _altBuffer != nullptr;
+}
+
+TextBuffer& Terminal::_activeBuffer() const noexcept
+{
+    return _inAltBuffer() ? *_altBuffer : *_mainBuffer;
+}
+
+const std::vector<Microsoft::Console::VirtualTerminal::DispatchTypes::MenuEntry>& Terminal::GetMenu() const
+{
+    return _menu;
+}
+
+const std::vector<Microsoft::Console::VirtualTerminal::DispatchTypes::ScrollMark>& Terminal::GetScrollMarks() const
+{
+    return _scrollMarks;
+}
+
+void Terminal::AddMark(const Microsoft::Console::VirtualTerminal::DispatchTypes::ScrollMark& mark,
+                       const til::point& start,
+                       const til::point& end)
+{
+    DispatchTypes::ScrollMark m = mark;
+    m.start = start;
+    m.end = end;
+    // // m.timestamp = now()
+
+    _scrollMarks.push_back(m);
+
+    // Tell the control that the scrollbar has somehow changed. Used as a hack.
+    _NotifyScrollEvent();
+}
+
+void Terminal::ClearMark()
+{
+    // TODO! just look for one where the cursor is, or where the selection is
+
+    _scrollMarks.clear();
+    // Tell the control that the scrollbar has somehow changed. Used as a hack.
+    _NotifyScrollEvent();
+}
+void Terminal::ClearAllMarks()
+{
+    _scrollMarks.clear();
+    // Tell the control that the scrollbar has somehow changed. Used as a hack.
+    _NotifyScrollEvent();
+}
+
+void Terminal::_updateUrlDetection()
+{
+    if (_detectURLs)
+    {
+        // Add regex pattern recognizers to the buffer
+        // For now, we only add the URI regex pattern
+        _hyperlinkPatternId = _activeBuffer().AddPatternRecognizer(linkPattern);
+        UpdatePatternsUnderLock();
+    }
+    else
+    {
+        ClearPatternTree();
+    }
+}