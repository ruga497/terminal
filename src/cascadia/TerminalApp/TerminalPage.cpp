--- conflicted
+++ resolved
@@ -348,12 +348,8 @@
     // Return Value:
     // - <none>
     winrt::fire_and_forget TerminalPage::ProcessStartupActions(Windows::Foundation::Collections::IVector<ActionAndArgs> actions,
-<<<<<<< HEAD
                                                                const bool initial,
                                                                const winrt::hstring cwd)
-=======
-                                                               const bool initial)
->>>>>>> 49d00853
     {
         // If there are no actions left, do nothing.
         if (actions.Size() == 0)
