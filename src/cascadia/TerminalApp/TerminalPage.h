// Copyright (c) Microsoft Corporation.
// Licensed under the MIT license.

#pragma once

#include "TerminalPage.g.h"
#include "TerminalTab.h"
#include "AppKeyBindings.h"
#include "AppCommandlineArgs.h"
#include "RenameWindowRequestedArgs.g.h"
#include "Toast.h"

#define DECLARE_ACTION_HANDLER(action) void _Handle##action(const IInspectable& sender, const Microsoft::Terminal::Settings::Model::ActionEventArgs& args);

static constexpr uint32_t DefaultRowsToScroll{ 3 };
static constexpr std::wstring_view TabletInputServiceKey{ L"TabletInputService" };

namespace TerminalAppLocalTests
{
    class TabTests;
    class SettingsTests;
}

namespace Microsoft::Terminal::Core
{
    class ControlKeyStates;
}

namespace winrt::TerminalApp::implementation
{
    enum StartupState : int
    {
        NotInitialized = 0,
        InStartup = 1,
        Initialized = 2
    };

    enum ScrollDirection : int
    {
        ScrollUp = 0,
        ScrollDown = 1
    };

    struct RenameWindowRequestedArgs : RenameWindowRequestedArgsT<RenameWindowRequestedArgs>
    {
        WINRT_PROPERTY(winrt::hstring, ProposedName);

    public:
        RenameWindowRequestedArgs(const winrt::hstring& name) :
            _ProposedName{ name } {};
    };

    struct TerminalPage : TerminalPageT<TerminalPage>
    {
    public:
        TerminalPage(const TerminalApp::ContentManager& manager);

        // This implements shobjidl's IInitializeWithWindow, but due to a XAML Compiler bug we cannot
        // put it in our inheritance graph. https://github.com/microsoft/microsoft-ui-xaml/issues/3331
        STDMETHODIMP Initialize(HWND hwnd);

        winrt::fire_and_forget SetSettings(Microsoft::Terminal::Settings::Model::CascadiaSettings settings, bool needRefreshUI);

        void Create();

        bool ShouldImmediatelyHandoffToElevated(const Microsoft::Terminal::Settings::Model::CascadiaSettings& settings) const;
        void HandoffToElevated(const Microsoft::Terminal::Settings::Model::CascadiaSettings& settings);
        Microsoft::Terminal::Settings::Model::WindowLayout GetWindowLayout();

        winrt::fire_and_forget NewTerminalByDrop(winrt::Windows::UI::Xaml::DragEventArgs& e);

        hstring Title();

        void TitlebarClicked();
        void WindowVisibilityChanged(const bool showOrHide);

        float CalcSnappedDimension(const bool widthOrHeight, const float dimension) const;

        winrt::hstring ApplicationDisplayName();
        winrt::hstring ApplicationVersion();

        winrt::fire_and_forget RequestQuit();
        winrt::fire_and_forget CloseWindow(bool bypassDialog);

        void ToggleFocusMode();
        void ToggleFullscreen();
        void ToggleAlwaysOnTop();
        bool FocusMode() const;
        bool Fullscreen() const;
        bool AlwaysOnTop() const;
        void SetFullscreen(bool);
        void SetFocusMode(const bool inFocusMode);
        void Maximized(bool newMaximized);
        void RequestSetMaximized(bool newMaximized);

        void SetStartupActions(std::vector<Microsoft::Terminal::Settings::Model::ActionAndArgs>& actions);

        void SetInboundListener(bool isEmbedding);
        static std::vector<Microsoft::Terminal::Settings::Model::ActionAndArgs> ConvertExecuteCommandlineToActions(const Microsoft::Terminal::Settings::Model::ExecuteCommandlineArgs& args);

        winrt::TerminalApp::IDialogPresenter DialogPresenter() const;
        void DialogPresenter(winrt::TerminalApp::IDialogPresenter dialogPresenter);

        winrt::TerminalApp::TaskbarState TaskbarState() const;

        void ShowKeyboardServiceWarning() const;
        void ShowSetAsDefaultInfoBar() const;
        winrt::hstring KeyboardServiceDisabledText();

        winrt::fire_and_forget IdentifyWindow();
        winrt::fire_and_forget RenameFailed();

        winrt::fire_and_forget ProcessStartupActions(Windows::Foundation::Collections::IVector<Microsoft::Terminal::Settings::Model::ActionAndArgs> actions,
                                                     const bool initial,
                                                     const winrt::hstring cwd = L"");

        // For the sake of XAML binding:
        winrt::hstring WindowName() const noexcept { return _WindowProperties.WindowName(); };
        uint64_t WindowId() const noexcept { return _WindowProperties.WindowId(); };
        winrt::hstring WindowIdForDisplay() const noexcept { return _WindowProperties.WindowIdForDisplay(); };
        winrt::hstring WindowNameForDisplay() const noexcept { return _WindowProperties.WindowNameForDisplay(); };

        void SetNumberOfOpenWindows(const uint64_t value);

        bool IsElevated() const noexcept;

        void OpenSettingsUI();
        void WindowActivated(const bool activated);

        bool OnDirectKeyEvent(const uint32_t vkey, const uint8_t scanCode, const bool down);

        TerminalApp::IWindowProperties WindowProperties();
        void WindowProperties(const TerminalApp::IWindowProperties& props);
        winrt::fire_and_forget WindowNameChanged();

        WINRT_CALLBACK(PropertyChanged, Windows::UI::Xaml::Data::PropertyChangedEventHandler);

        // -------------------------------- WinRT Events ---------------------------------
        TYPED_EVENT(TitleChanged, IInspectable, winrt::hstring);
        TYPED_EVENT(LastTabClosed, IInspectable, winrt::TerminalApp::LastTabClosedEventArgs);
        TYPED_EVENT(SetTitleBarContent, IInspectable, winrt::Windows::UI::Xaml::UIElement);
        TYPED_EVENT(FocusModeChanged, IInspectable, IInspectable);
        TYPED_EVENT(FullscreenChanged, IInspectable, IInspectable);
        TYPED_EVENT(ChangeMaximizeRequested, IInspectable, IInspectable);
        TYPED_EVENT(AlwaysOnTopChanged, IInspectable, IInspectable);
        TYPED_EVENT(RaiseVisualBell, IInspectable, IInspectable);
        TYPED_EVENT(SetTaskbarProgress, IInspectable, IInspectable);
        TYPED_EVENT(Initialized, IInspectable, winrt::Windows::UI::Xaml::RoutedEventArgs);
        TYPED_EVENT(IdentifyWindowsRequested, IInspectable, IInspectable);
        TYPED_EVENT(RenameWindowRequested, Windows::Foundation::IInspectable, winrt::TerminalApp::RenameWindowRequestedArgs);
        TYPED_EVENT(SummonWindowRequested, IInspectable, IInspectable);
        TYPED_EVENT(CloseRequested, IInspectable, IInspectable);
        TYPED_EVENT(OpenSystemMenu, IInspectable, IInspectable);
        TYPED_EVENT(QuitRequested, IInspectable, IInspectable);
        TYPED_EVENT(ShowWindowChanged, IInspectable, winrt::Microsoft::Terminal::Control::ShowWindowArgs)

        WINRT_OBSERVABLE_PROPERTY(winrt::Windows::UI::Xaml::Media::Brush, TitlebarBrush, _PropertyChangedHandlers, nullptr);

    private:
        friend struct TerminalPageT<TerminalPage>; // for Xaml to bind events
        std::optional<HWND> _hostingHwnd;

        // If you add controls here, but forget to null them either here or in
        // the ctor, you're going to have a bad time. It'll mysteriously fail to
        // activate the app.
        // ALSO: If you add any UIElements as roots here, make sure they're
        // updated in App::_ApplyTheme. The roots currently is _tabRow
        // (which is a root when the tabs are in the titlebar.)
        Microsoft::UI::Xaml::Controls::TabView _tabView{ nullptr };
        TerminalApp::TabRowControl _tabRow{ nullptr };
        Windows::UI::Xaml::Controls::Grid _tabContent{ nullptr };
        Microsoft::UI::Xaml::Controls::SplitButton _newTabButton{ nullptr };
        winrt::TerminalApp::ColorPickupFlyout _tabColorPicker{ nullptr };

        Microsoft::Terminal::Settings::Model::CascadiaSettings _settings{ nullptr };

        Windows::Foundation::Collections::IObservableVector<TerminalApp::TabBase> _tabs;
        Windows::Foundation::Collections::IObservableVector<TerminalApp::TabBase> _mruTabs;
        static winrt::com_ptr<TerminalTab> _GetTerminalTabImpl(const TerminalApp::TabBase& tab);

        void _UpdateTabIndices();

        TerminalApp::SettingsTab _settingsTab{ nullptr };

        bool _isInFocusMode{ false };
        bool _isFullscreen{ false };
        bool _isMaximized{ false };
        bool _isAlwaysOnTop{ false };

        std::optional<uint32_t> _loadFromPersistedLayoutIdx{};
        uint64_t _numOpenWindows{ 0 };

        bool _maintainStateOnTabClose{ false };
        bool _rearranging{ false };
        std::optional<int> _rearrangeFrom{};
        std::optional<int> _rearrangeTo{};
        bool _removing{ false };

        bool _activated{ false };
        bool _visible{ true };

        std::vector<std::vector<Microsoft::Terminal::Settings::Model::ActionAndArgs>> _previouslyClosedPanesAndTabs{};

        uint32_t _systemRowsToScroll{ DefaultRowsToScroll };

        // use a weak reference to prevent circular dependency with AppLogic
        winrt::weak_ref<winrt::TerminalApp::IDialogPresenter> _dialogPresenter;

        winrt::com_ptr<AppKeyBindings> _bindings{ winrt::make_self<implementation::AppKeyBindings>() };
        winrt::com_ptr<ShortcutActionDispatch> _actionDispatch{ winrt::make_self<implementation::ShortcutActionDispatch>() };

        winrt::Windows::UI::Xaml::Controls::Grid::LayoutUpdated_revoker _layoutUpdatedRevoker;
        StartupState _startupState{ StartupState::NotInitialized };

        Windows::Foundation::Collections::IVector<Microsoft::Terminal::Settings::Model::ActionAndArgs> _startupActions;
        bool _shouldStartInboundListener{ false };
        bool _isEmbeddingInboundListener{ false };

        std::shared_ptr<Toast> _windowIdToast{ nullptr };
        std::shared_ptr<Toast> _windowRenameFailedToast{ nullptr };

        winrt::Windows::UI::Xaml::Controls::TextBox::LayoutUpdated_revoker _renamerLayoutUpdatedRevoker;
        int _renamerLayoutCount{ 0 };
        bool _renamerPressedEnter{ false };

        TerminalApp::IWindowProperties _WindowProperties{ nullptr };
<<<<<<< HEAD
        TerminalApp::ContentManager _manager{ nullptr };
=======
        PaneResources _paneResources;
>>>>>>> b983c69c

        winrt::Windows::Foundation::IAsyncOperation<winrt::Windows::UI::Xaml::Controls::ContentDialogResult>
        _ShowDialogHelper(const std::wstring_view& name);

        void _ShowAboutDialog();
        winrt::Windows::Foundation::IAsyncOperation<winrt::Windows::UI::Xaml::Controls::ContentDialogResult> _ShowQuitDialog();
        winrt::Windows::Foundation::IAsyncOperation<winrt::Windows::UI::Xaml::Controls::ContentDialogResult> _ShowCloseWarningDialog();
        winrt::Windows::Foundation::IAsyncOperation<winrt::Windows::UI::Xaml::Controls::ContentDialogResult> _ShowCloseReadOnlyDialog();
        winrt::Windows::Foundation::IAsyncOperation<winrt::Windows::UI::Xaml::Controls::ContentDialogResult> _ShowMultiLinePasteWarningDialog();
        winrt::Windows::Foundation::IAsyncOperation<winrt::Windows::UI::Xaml::Controls::ContentDialogResult> _ShowLargePasteWarningDialog();

        void _CreateNewTabFlyout();
        std::vector<winrt::Windows::UI::Xaml::Controls::MenuFlyoutItemBase> _CreateNewTabFlyoutItems(winrt::Windows::Foundation::Collections::IVector<Microsoft::Terminal::Settings::Model::NewTabMenuEntry> entries);
        winrt::Windows::UI::Xaml::Controls::IconElement _CreateNewTabFlyoutIcon(const winrt::hstring& icon);
        winrt::Windows::UI::Xaml::Controls::MenuFlyoutItem _CreateNewTabFlyoutProfile(const Microsoft::Terminal::Settings::Model::Profile profile, int profileIndex);

        void _OpenNewTabDropdown();
        HRESULT _OpenNewTab(const Microsoft::Terminal::Settings::Model::NewTerminalArgs& newTerminalArgs, winrt::Microsoft::Terminal::TerminalConnection::ITerminalConnection existingConnection = nullptr);
        void _CreateNewTabFromPane(std::shared_ptr<Pane> pane, uint32_t insertPosition = -1);
        winrt::Microsoft::Terminal::TerminalConnection::ITerminalConnection _CreateConnectionFromSettings(Microsoft::Terminal::Settings::Model::Profile profile, Microsoft::Terminal::Settings::Model::TerminalSettings settings);

        winrt::fire_and_forget _OpenNewWindow(const Microsoft::Terminal::Settings::Model::NewTerminalArgs newTerminalArgs);

        void _OpenNewTerminalViaDropdown(const Microsoft::Terminal::Settings::Model::NewTerminalArgs newTerminalArgs);

        bool _displayingCloseDialog{ false };
        void _SettingsButtonOnClick(const IInspectable& sender, const Windows::UI::Xaml::RoutedEventArgs& eventArgs);
        void _CommandPaletteButtonOnClick(const IInspectable& sender, const Windows::UI::Xaml::RoutedEventArgs& eventArgs);
        void _AboutButtonOnClick(const IInspectable& sender, const Windows::UI::Xaml::RoutedEventArgs& eventArgs);
        void _ThirdPartyNoticesOnClick(const IInspectable& sender, const Windows::UI::Xaml::RoutedEventArgs& eventArgs);
        void _SendFeedbackOnClick(const IInspectable& sender, const Windows::UI::Xaml::Controls::ContentDialogButtonClickEventArgs& eventArgs);

        void _KeyDownHandler(const Windows::Foundation::IInspectable& sender, const Windows::UI::Xaml::Input::KeyRoutedEventArgs& e);
        static ::Microsoft::Terminal::Core::ControlKeyStates _GetPressedModifierKeys() noexcept;
        static void _ClearKeyboardState(const WORD vkey, const WORD scanCode) noexcept;
        void _HookupKeyBindings(const Microsoft::Terminal::Settings::Model::IActionMapView& actionMap) noexcept;
        void _RegisterActionCallbacks();

        void _UpdateTitle(const TerminalTab& tab);
        void _UpdateTabIcon(TerminalTab& tab);
        void _UpdateTabView();
        void _UpdateTabWidthMode();
        void _UpdateCommandsForPalette();
        void _SetBackgroundImage(const winrt::Microsoft::Terminal::Settings::Model::IAppearanceConfig& newAppearance);

        void _DuplicateFocusedTab();
        void _DuplicateTab(const TerminalTab& tab);

        void _SplitTab(TerminalTab& tab);
        winrt::fire_and_forget _ExportTab(const TerminalTab& tab, winrt::hstring filepath);

        winrt::Windows::Foundation::IAsyncAction _HandleCloseTabRequested(winrt::TerminalApp::TabBase tab);
        void _CloseTabAtIndex(uint32_t index);
        void _RemoveTab(const winrt::TerminalApp::TabBase& tab);
        winrt::fire_and_forget _RemoveTabs(const std::vector<winrt::TerminalApp::TabBase> tabs);

        void _InitializeTab(winrt::com_ptr<TerminalTab> newTabImpl, uint32_t insertPosition = -1);
        void _RegisterTerminalEvents(Microsoft::Terminal::Control::TermControl term);
        void _RegisterTabEvents(TerminalTab& hostingTab);

        void _DismissTabContextMenus();
        void _FocusCurrentTab(const bool focusAlways);
        bool _HasMultipleTabs() const;
        void _RemoveAllTabs();

        void _SelectNextTab(const bool bMoveRight, const Windows::Foundation::IReference<Microsoft::Terminal::Settings::Model::TabSwitcherMode>& customTabSwitcherMode);
        bool _SelectTab(uint32_t tabIndex);
        bool _MoveFocus(const Microsoft::Terminal::Settings::Model::FocusDirection& direction);
        bool _SwapPane(const Microsoft::Terminal::Settings::Model::FocusDirection& direction);
        bool _MovePane(const uint32_t tabIdx);

        template<typename F>
        bool _ApplyToActiveControls(F f)
        {
            if (const auto tab{ _GetFocusedTabImpl() })
            {
                if (const auto activePane = tab->GetActivePane())
                {
                    activePane->WalkTree([&](auto p) {
                        if (const auto& control{ p->GetTerminalControl() })
                        {
                            f(control);
                        }
                    });

                    return true;
                }
            }
            return false;
        }

        winrt::Microsoft::Terminal::Control::TermControl _GetActiveControl();
        std::optional<uint32_t> _GetFocusedTabIndex() const noexcept;
        TerminalApp::TabBase _GetFocusedTab() const noexcept;
        winrt::com_ptr<TerminalTab> _GetFocusedTabImpl() const noexcept;
        TerminalApp::TabBase _GetTabByTabViewItem(const Microsoft::UI::Xaml::Controls::TabViewItem& tabViewItem) const noexcept;

        void _HandleClosePaneRequested(std::shared_ptr<Pane> pane);
        winrt::fire_and_forget _SetFocusedTab(const winrt::TerminalApp::TabBase tab);
        winrt::fire_and_forget _CloseFocusedPane();
        void _ClosePanes(weak_ref<TerminalTab> weakTab, std::vector<uint32_t> paneIds);
        winrt::Windows::Foundation::IAsyncOperation<bool> _PaneConfirmCloseReadOnly(std::shared_ptr<Pane> pane);
        void _AddPreviouslyClosedPaneOrTab(std::vector<Microsoft::Terminal::Settings::Model::ActionAndArgs>&& args);

        winrt::fire_and_forget _RemoveOnCloseRoutine(Microsoft::UI::Xaml::Controls::TabViewItem tabViewItem, winrt::com_ptr<TerminalPage> page);

        void _Scroll(ScrollDirection scrollDirection, const Windows::Foundation::IReference<uint32_t>& rowsToScroll);

        void _SplitPane(const Microsoft::Terminal::Settings::Model::SplitDirection splitType,
                        const float splitSize,
                        std::shared_ptr<Pane> newPane);
        void _SplitPane(TerminalTab& tab,
                        const Microsoft::Terminal::Settings::Model::SplitDirection splitType,
                        const float splitSize,
                        std::shared_ptr<Pane> newPane);
        void _ResizePane(const Microsoft::Terminal::Settings::Model::ResizeDirection& direction);
        void _ToggleSplitOrientation();

        void _ScrollPage(ScrollDirection scrollDirection);
        void _ScrollToBufferEdge(ScrollDirection scrollDirection);
        void _SetAcceleratorForMenuItem(Windows::UI::Xaml::Controls::MenuFlyoutItem& menuItem, const winrt::Microsoft::Terminal::Control::KeyChord& keyChord);

        winrt::fire_and_forget _CopyToClipboardHandler(const IInspectable sender, const winrt::Microsoft::Terminal::Control::CopyToClipboardEventArgs copiedData);
        winrt::fire_and_forget _PasteFromClipboardHandler(const IInspectable sender,
                                                          const Microsoft::Terminal::Control::PasteFromClipboardEventArgs eventArgs);

        void _OpenHyperlinkHandler(const IInspectable sender, const Microsoft::Terminal::Control::OpenHyperlinkEventArgs eventArgs);
        bool _IsUriSupported(const winrt::Windows::Foundation::Uri& parsedUri);

        void _ShowCouldNotOpenDialog(winrt::hstring reason, winrt::hstring uri);
        bool _CopyText(const bool singleLine, const Windows::Foundation::IReference<Microsoft::Terminal::Control::CopyFormat>& formats);

        winrt::fire_and_forget _SetTaskbarProgressHandler(const IInspectable sender, const IInspectable eventArgs);

        void _PasteText();

        winrt::fire_and_forget _ControlNoticeRaisedHandler(const IInspectable sender, const Microsoft::Terminal::Control::NoticeEventArgs eventArgs);
        void _ShowControlNoticeDialog(const winrt::hstring& title, const winrt::hstring& message);

        fire_and_forget _LaunchSettings(const Microsoft::Terminal::Settings::Model::SettingsTarget target);

        void _TabDragStarted(const IInspectable& sender, const IInspectable& eventArgs);
        void _TabDragCompleted(const IInspectable& sender, const IInspectable& eventArgs);

        void _OnTabClick(const IInspectable& sender, const Windows::UI::Xaml::Input::PointerRoutedEventArgs& eventArgs);
        void _OnTabSelectionChanged(const IInspectable& sender, const Windows::UI::Xaml::Controls::SelectionChangedEventArgs& eventArgs);
        void _OnTabItemsChanged(const IInspectable& sender, const Windows::Foundation::Collections::IVectorChangedEventArgs& eventArgs);
        void _OnTabCloseRequested(const IInspectable& sender, const Microsoft::UI::Xaml::Controls::TabViewTabCloseRequestedEventArgs& eventArgs);
        void _OnFirstLayout(const IInspectable& sender, const IInspectable& eventArgs);
        void _UpdatedSelectedTab(const winrt::TerminalApp::TabBase& tab);
        void _UpdateBackground(const winrt::Microsoft::Terminal::Settings::Model::Profile& profile);

        void _OnDispatchCommandRequested(const IInspectable& sender, const Microsoft::Terminal::Settings::Model::Command& command);
        void _OnCommandLineExecutionRequested(const IInspectable& sender, const winrt::hstring& commandLine);
        void _OnSwitchToTabRequested(const IInspectable& sender, const winrt::TerminalApp::TabBase& tab);

        void _Find(const TerminalTab& tab);

        winrt::Microsoft::Terminal::Control::TermControl _InitControl(const winrt::Microsoft::Terminal::Settings::Model::TerminalSettingsCreateResult& settings,
                                                                      const winrt::Microsoft::Terminal::TerminalConnection::ITerminalConnection& connection);

        std::shared_ptr<Pane> _MakePane(const Microsoft::Terminal::Settings::Model::NewTerminalArgs& newTerminalArgs = nullptr,
                                        const winrt::TerminalApp::TabBase& sourceTab = nullptr,
                                        winrt::Microsoft::Terminal::TerminalConnection::ITerminalConnection existingConnection = nullptr);

        void _RefreshUIForSettingsReload();

        void _SetNewTabButtonColor(const Windows::UI::Color& color, const Windows::UI::Color& accentColor);
        void _ClearNewTabButtonColor();

        void _StartInboundListener();

        void _CompleteInitialization();

        void _FocusActiveControl(IInspectable sender, IInspectable eventArgs);

        void _UnZoomIfNeeded();

        static int _ComputeScrollDelta(ScrollDirection scrollDirection, const uint32_t rowsToScroll);
        static uint32_t _ReadSystemRowsToScroll();

        void _UpdateMRUTab(const winrt::TerminalApp::TabBase& tab);

        void _TryMoveTab(const uint32_t currentTabIndex, const int32_t suggestedNewTabIndex);

        bool _shouldMouseVanish{ false };
        bool _isMouseHidden{ false };
        Windows::UI::Core::CoreCursor _defaultPointerCursor{ nullptr };
        void _HidePointerCursorHandler(const IInspectable& sender, const IInspectable& eventArgs);
        void _RestorePointerCursorHandler(const IInspectable& sender, const IInspectable& eventArgs);

        void _PreviewAction(const Microsoft::Terminal::Settings::Model::ActionAndArgs& args);
        void _PreviewActionHandler(const IInspectable& sender, const Microsoft::Terminal::Settings::Model::Command& args);
        void _EndPreview();
        void _RunRestorePreviews();
        void _PreviewColorScheme(const Microsoft::Terminal::Settings::Model::SetColorSchemeArgs& args);
        void _PreviewAdjustOpacity(const Microsoft::Terminal::Settings::Model::AdjustOpacityArgs& args);
        winrt::Microsoft::Terminal::Settings::Model::ActionAndArgs _lastPreviewedAction{ nullptr };
        std::vector<std::function<void()>> _restorePreviewFuncs{};

        HRESULT _OnNewConnection(const winrt::Microsoft::Terminal::TerminalConnection::ConptyConnection& connection);
        void _HandleToggleInboundPty(const IInspectable& sender, const Microsoft::Terminal::Settings::Model::ActionEventArgs& args);

        void _WindowRenamerActionClick(const IInspectable& sender, const IInspectable& eventArgs);
        void _RequestWindowRename(const winrt::hstring& newName);
        void _WindowRenamerKeyDown(const IInspectable& sender, const winrt::Windows::UI::Xaml::Input::KeyRoutedEventArgs& e);
        void _WindowRenamerKeyUp(const IInspectable& sender, const winrt::Windows::UI::Xaml::Input::KeyRoutedEventArgs& e);

        void _UpdateTeachingTipTheme(winrt::Windows::UI::Xaml::FrameworkElement element);

        winrt::Microsoft::Terminal::Settings::Model::Profile GetClosestProfileForDuplicationOfProfile(const winrt::Microsoft::Terminal::Settings::Model::Profile& profile) const noexcept;

        bool _maybeElevate(const winrt::Microsoft::Terminal::Settings::Model::NewTerminalArgs& newTerminalArgs,
                           const winrt::Microsoft::Terminal::Settings::Model::TerminalSettingsCreateResult& controlSettings,
                           const winrt::Microsoft::Terminal::Settings::Model::Profile& profile);
        void _OpenElevatedWT(winrt::Microsoft::Terminal::Settings::Model::NewTerminalArgs newTerminalArgs);

        winrt::fire_and_forget _ConnectionStateChangedHandler(const winrt::Windows::Foundation::IInspectable& sender, const winrt::Windows::Foundation::IInspectable& args) const;
        void _CloseOnExitInfoDismissHandler(const winrt::Windows::Foundation::IInspectable& sender, const winrt::Windows::Foundation::IInspectable& args) const;
        void _KeyboardServiceWarningInfoDismissHandler(const winrt::Windows::Foundation::IInspectable& sender, const winrt::Windows::Foundation::IInspectable& args) const;
        void _SetAsDefaultDismissHandler(const winrt::Windows::Foundation::IInspectable& sender, const winrt::Windows::Foundation::IInspectable& args);
        void _SetAsDefaultOpenSettingsHandler(const winrt::Windows::Foundation::IInspectable& sender, const winrt::Windows::Foundation::IInspectable& args);
        static bool _IsMessageDismissed(const winrt::Microsoft::Terminal::Settings::Model::InfoBarMessage& message);
        static void _DismissMessage(const winrt::Microsoft::Terminal::Settings::Model::InfoBarMessage& message);

        void _updateThemeColors();
        void _updateTabCloseButton(const winrt::Microsoft::UI::Xaml::Controls::TabViewItem& tabViewItem);
        void _updatePaneResources(const winrt::Windows::UI::Xaml::ElementTheme& requestedTheme);

        winrt::fire_and_forget _ShowWindowChangedHandler(const IInspectable sender, const winrt::Microsoft::Terminal::Control::ShowWindowArgs args);

#pragma region ActionHandlers
        // These are all defined in AppActionHandlers.cpp
#define ON_ALL_ACTIONS(action) DECLARE_ACTION_HANDLER(action);
        ALL_SHORTCUT_ACTIONS
#undef ON_ALL_ACTIONS
#pragma endregion

        friend class TerminalAppLocalTests::TabTests;
        friend class TerminalAppLocalTests::SettingsTests;
    };
}

namespace winrt::TerminalApp::factory_implementation
{
    BASIC_FACTORY(TerminalPage);
}<|MERGE_RESOLUTION|>--- conflicted
+++ resolved
@@ -224,11 +224,10 @@
         bool _renamerPressedEnter{ false };
 
         TerminalApp::IWindowProperties _WindowProperties{ nullptr };
-<<<<<<< HEAD
+
+        PaneResources _paneResources;
+
         TerminalApp::ContentManager _manager{ nullptr };
-=======
-        PaneResources _paneResources;
->>>>>>> b983c69c
 
         winrt::Windows::Foundation::IAsyncOperation<winrt::Windows::UI::Xaml::Controls::ContentDialogResult>
         _ShowDialogHelper(const std::wstring_view& name);
