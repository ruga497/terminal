// Copyright (c) Microsoft Corporation.
// Licensed under the MIT license.

#include "precomp.h"
#include "inc/utils.hpp"

using namespace Microsoft::Console;

// Function Description:
// - Creates a String representation of a guid, in the format
//      "{12345678-ABCD-EF12-3456-7890ABCDEF12}"
// Arguments:
// - guid: the GUID to create the string for
// Return Value:
// - a string representation of the GUID. On failure, throws E_INVALIDARG.
std::wstring Utils::GuidToString(const GUID guid)
{
    std::array<wchar_t, 39> guid_cstr;
    const int written = swprintf(guid_cstr.data(), guid_cstr.size(), L"{%08x-%04x-%04x-%02x%02x-%02x%02x%02x%02x%02x%02x}", guid.Data1, guid.Data2, guid.Data3, guid.Data4[0], guid.Data4[1], guid.Data4[2], guid.Data4[3], guid.Data4[4], guid.Data4[5], guid.Data4[6], guid.Data4[7]);

    THROW_HR_IF(E_INVALIDARG, written == -1);

    return std::wstring(guid_cstr.data(), guid_cstr.size());
}

// Method Description:
// - Parses a GUID from a string representation of the GUID. Throws an exception
//      if it fails to parse the GUID. See documentation of IIDFromString for
//      details.
// Arguments:
// - wstr: a string representation of the GUID to parse
// Return Value:
// - A GUID if the string could successfully be parsed. On failure, throws the
//      failing HRESULT.
GUID Utils::GuidFromString(const std::wstring wstr)
{
    GUID result{};
    THROW_IF_FAILED(IIDFromString(wstr.c_str(), &result));
    return result;
}

// Method Description:
// - Creates a GUID, but not via an out parameter.
// Return Value:
// - A GUID if there's enough randomness; otherwise, an exception.
GUID Utils::CreateGuid()
{
    GUID result{};
    THROW_IF_FAILED(::CoCreateGuid(&result));
    return result;
}

// Function Description:
// - Creates a String representation of a color, in the format "#RRGGBB"
// Arguments:
// - color: the COLORREF to create the string for
// Return Value:
// - a string representation of the color
std::string Utils::ColorToHexString(const COLORREF color)
{
    std::stringstream ss;
    ss << "#" << std::uppercase << std::setfill('0') << std::hex;
    // Force the compiler to promote from byte to int. Without it, the
    // stringstream will try to write the components as chars
    ss << std::setw(2) << static_cast<int>(GetRValue(color));
    ss << std::setw(2) << static_cast<int>(GetGValue(color));
    ss << std::setw(2) << static_cast<int>(GetBValue(color));
    return ss.str();
}

// Function Description:
// - Parses a color from a string. The string should be in the format "#RRGGBB" or "#RGB"
// Arguments:
// - str: a string representation of the COLORREF to parse
// Return Value:
// - A COLORREF if the string could successfully be parsed. If the string is not
//      the correct format, throws E_INVALIDARG
COLORREF Utils::ColorFromHexString(const std::string str)
{
<<<<<<< HEAD
    THROW_HR_IF(E_INVALIDARG, str.size() < 7 || str.size() >= 8);
    THROW_HR_IF(E_INVALIDARG, str.at(0) != '#');

    std::string rStr{ &str.at(1), 2 };
    std::string gStr{ &str.at(3), 2 };
    std::string bStr{ &str.at(5), 2 };
=======
    THROW_HR_IF(E_INVALIDARG, str.size() != 7 && str.size() != 4);
    THROW_HR_IF(E_INVALIDARG, str[0] != '#');

    std::string rStr;
    std::string gStr;
    std::string bStr;

    if (str.size() == 4)
    {
        rStr = std::string(2, str[1]);
        gStr = std::string(2, str[2]);
        bStr = std::string(2, str[3]);
    }
    else
    {
        rStr = std::string(&str[1], 2);
        gStr = std::string(&str[3], 2);
        bStr = std::string(&str[5], 2);
    }
>>>>>>> e0762f6b

    const BYTE r = gsl::narrow_cast<BYTE>(std::stoul(rStr, nullptr, 16));
    const BYTE g = gsl::narrow_cast<BYTE>(std::stoul(gStr, nullptr, 16));
    const BYTE b = gsl::narrow_cast<BYTE>(std::stoul(bStr, nullptr, 16));

    return RGB(r, g, b);
}

// Routine Description:
// - Shorthand check if a handle value is null or invalid.
// Arguments:
// - Handle
// Return Value:
// - True if non zero and not set to invalid magic value. False otherwise.
bool Utils::IsValidHandle(const HANDLE handle) noexcept
{
    return handle != nullptr && handle != INVALID_HANDLE_VALUE;
}

// Function Description:
// - Fill the first 16 entries of a given color table with the Campbell color
//   scheme, in the ANSI/VT RGB order.
// Arguments:
// - table: a color table with at least 16 entries
// Return Value:
// - <none>, throws if the table has less that 16 entries
void Utils::InitializeCampbellColorTable(const gsl::span<COLORREF> table)
{
    THROW_HR_IF(E_INVALIDARG, table.size() < 16);

    // clang-format off
    table[0]   = RGB( 12,   12,   12);
    table[1]   = RGB( 197,  15,   31);
    table[2]   = RGB( 19,   161,  14);
    table[3]   = RGB( 193,  156,  0);
    table[4]   = RGB( 0,    55,   218);
    table[5]   = RGB( 136,  23,   152);
    table[6]   = RGB( 58,   150,  221);
    table[7]   = RGB( 204,  204,  204);
    table[8]   = RGB( 118,  118,  118);
    table[9]   = RGB( 231,  72,   86);
    table[10]  = RGB( 22,   198,  12);
    table[11]  = RGB( 249,  241,  165);
    table[12]  = RGB( 59,   120,  255);
    table[13]  = RGB( 180,  0,    158);
    table[14]  = RGB( 97,   214,  214);
    table[15]  = RGB( 242,  242,  242);
    // clang-format on
}

// Function Description:
// - Fill the first 16 entries of a given color table with the Campbell color
//   scheme, in the Windows BGR order.
// Arguments:
// - table: a color table with at least 16 entries
// Return Value:
// - <none>, throws if the table has less that 16 entries
void Utils::InitializeCampbellColorTableForConhost(const gsl::span<COLORREF> table)
{
    THROW_HR_IF(E_INVALIDARG, table.size() < 16);
    InitializeCampbellColorTable(table);
    SwapANSIColorOrderForConhost(table);
}

// Function Description:
// - modifies in-place the given color table from ANSI (RGB) order to Console order (BRG).
// Arguments:
// - table: a color table with at least 16 entries
// Return Value:
// - <none>, throws if the table has less that 16 entries
void Utils::SwapANSIColorOrderForConhost(const gsl::span<COLORREF> table)
{
    THROW_HR_IF(E_INVALIDARG, table.size() < 16);
    std::swap(table[1], table[4]);
    std::swap(table[3], table[6]);
    std::swap(table[9], table[12]);
    std::swap(table[11], table[14]);
}

// Function Description:
// - Fill the first 255 entries of a given color table with the default values
//      of a full 256-color table
// Arguments:
// - table: a color table with at least 256 entries
// Return Value:
// - <none>, throws if the table has less that 256 entries
void Utils::Initialize256ColorTable(const gsl::span<COLORREF> table)
{
    THROW_HR_IF(E_INVALIDARG, table.size() < 256);

    // clang-format off
    table[0]   = RGB( 0x00, 0x00, 0x00);
    table[1]   = RGB( 0x80, 0x00, 0x00);
    table[2]   = RGB( 0x00, 0x80, 0x00);
    table[3]   = RGB( 0x80, 0x80, 0x00);
    table[4]   = RGB( 0x00, 0x00, 0x80);
    table[5]   = RGB( 0x80, 0x00, 0x80);
    table[6]   = RGB( 0x00, 0x80, 0x80);
    table[7]   = RGB( 0xc0, 0xc0, 0xc0);
    table[8]   = RGB( 0x80, 0x80, 0x80);
    table[9]   = RGB( 0xff, 0x00, 0x00);
    table[10]  = RGB( 0x00, 0xff, 0x00);
    table[11]  = RGB( 0xff, 0xff, 0x00);
    table[12]  = RGB( 0x00, 0x00, 0xff);
    table[13]  = RGB( 0xff, 0x00, 0xff);
    table[14]  = RGB( 0x00, 0xff, 0xff);
    table[15]  = RGB( 0xff, 0xff, 0xff);
    table[16]  = RGB( 0x00, 0x00, 0x00);
    table[17]  = RGB( 0x00, 0x00, 0x5f);
    table[18]  = RGB( 0x00, 0x00, 0x87);
    table[19]  = RGB( 0x00, 0x00, 0xaf);
    table[20]  = RGB( 0x00, 0x00, 0xd7);
    table[21]  = RGB( 0x00, 0x00, 0xff);
    table[22]  = RGB( 0x00, 0x5f, 0x00);
    table[23]  = RGB( 0x00, 0x5f, 0x5f);
    table[24]  = RGB( 0x00, 0x5f, 0x87);
    table[25]  = RGB( 0x00, 0x5f, 0xaf);
    table[26]  = RGB( 0x00, 0x5f, 0xd7);
    table[27]  = RGB( 0x00, 0x5f, 0xff);
    table[28]  = RGB( 0x00, 0x87, 0x00);
    table[29]  = RGB( 0x00, 0x87, 0x5f);
    table[30]  = RGB( 0x00, 0x87, 0x87);
    table[31]  = RGB( 0x00, 0x87, 0xaf);
    table[32]  = RGB( 0x00, 0x87, 0xd7);
    table[33]  = RGB( 0x00, 0x87, 0xff);
    table[34]  = RGB( 0x00, 0xaf, 0x00);
    table[35]  = RGB( 0x00, 0xaf, 0x5f);
    table[36]  = RGB( 0x00, 0xaf, 0x87);
    table[37]  = RGB( 0x00, 0xaf, 0xaf);
    table[38]  = RGB( 0x00, 0xaf, 0xd7);
    table[39]  = RGB( 0x00, 0xaf, 0xff);
    table[40]  = RGB( 0x00, 0xd7, 0x00);
    table[41]  = RGB( 0x00, 0xd7, 0x5f);
    table[42]  = RGB( 0x00, 0xd7, 0x87);
    table[43]  = RGB( 0x00, 0xd7, 0xaf);
    table[44]  = RGB( 0x00, 0xd7, 0xd7);
    table[45]  = RGB( 0x00, 0xd7, 0xff);
    table[46]  = RGB( 0x00, 0xff, 0x00);
    table[47]  = RGB( 0x00, 0xff, 0x5f);
    table[48]  = RGB( 0x00, 0xff, 0x87);
    table[49]  = RGB( 0x00, 0xff, 0xaf);
    table[50]  = RGB( 0x00, 0xff, 0xd7);
    table[51]  = RGB( 0x00, 0xff, 0xff);
    table[52]  = RGB( 0x5f, 0x00, 0x00);
    table[53]  = RGB( 0x5f, 0x00, 0x5f);
    table[54]  = RGB( 0x5f, 0x00, 0x87);
    table[55]  = RGB( 0x5f, 0x00, 0xaf);
    table[56]  = RGB( 0x5f, 0x00, 0xd7);
    table[57]  = RGB( 0x5f, 0x00, 0xff);
    table[58]  = RGB( 0x5f, 0x5f, 0x00);
    table[59]  = RGB( 0x5f, 0x5f, 0x5f);
    table[60]  = RGB( 0x5f, 0x5f, 0x87);
    table[61]  = RGB( 0x5f, 0x5f, 0xaf);
    table[62]  = RGB( 0x5f, 0x5f, 0xd7);
    table[63]  = RGB( 0x5f, 0x5f, 0xff);
    table[64]  = RGB( 0x5f, 0x87, 0x00);
    table[65]  = RGB( 0x5f, 0x87, 0x5f);
    table[66]  = RGB( 0x5f, 0x87, 0x87);
    table[67]  = RGB( 0x5f, 0x87, 0xaf);
    table[68]  = RGB( 0x5f, 0x87, 0xd7);
    table[69]  = RGB( 0x5f, 0x87, 0xff);
    table[70]  = RGB( 0x5f, 0xaf, 0x00);
    table[71]  = RGB( 0x5f, 0xaf, 0x5f);
    table[72]  = RGB( 0x5f, 0xaf, 0x87);
    table[73]  = RGB( 0x5f, 0xaf, 0xaf);
    table[74]  = RGB( 0x5f, 0xaf, 0xd7);
    table[75]  = RGB( 0x5f, 0xaf, 0xff);
    table[76]  = RGB( 0x5f, 0xd7, 0x00);
    table[77]  = RGB( 0x5f, 0xd7, 0x5f);
    table[78]  = RGB( 0x5f, 0xd7, 0x87);
    table[79]  = RGB( 0x5f, 0xd7, 0xaf);
    table[80]  = RGB( 0x5f, 0xd7, 0xd7);
    table[81]  = RGB( 0x5f, 0xd7, 0xff);
    table[82]  = RGB( 0x5f, 0xff, 0x00);
    table[83]  = RGB( 0x5f, 0xff, 0x5f);
    table[84]  = RGB( 0x5f, 0xff, 0x87);
    table[85]  = RGB( 0x5f, 0xff, 0xaf);
    table[86]  = RGB( 0x5f, 0xff, 0xd7);
    table[87]  = RGB( 0x5f, 0xff, 0xff);
    table[88]  = RGB( 0x87, 0x00, 0x00);
    table[89]  = RGB( 0x87, 0x00, 0x5f);
    table[90]  = RGB( 0x87, 0x00, 0x87);
    table[91]  = RGB( 0x87, 0x00, 0xaf);
    table[92]  = RGB( 0x87, 0x00, 0xd7);
    table[93]  = RGB( 0x87, 0x00, 0xff);
    table[94]  = RGB( 0x87, 0x5f, 0x00);
    table[95]  = RGB( 0x87, 0x5f, 0x5f);
    table[96]  = RGB( 0x87, 0x5f, 0x87);
    table[97]  = RGB( 0x87, 0x5f, 0xaf);
    table[98]  = RGB( 0x87, 0x5f, 0xd7);
    table[99]  = RGB( 0x87, 0x5f, 0xff);
    table[100] = RGB(0x87, 0x87, 0x00);
    table[101] = RGB(0x87, 0x87, 0x5f);
    table[102] = RGB(0x87, 0x87, 0x87);
    table[103] = RGB(0x87, 0x87, 0xaf);
    table[104] = RGB(0x87, 0x87, 0xd7);
    table[105] = RGB(0x87, 0x87, 0xff);
    table[106] = RGB(0x87, 0xaf, 0x00);
    table[107] = RGB(0x87, 0xaf, 0x5f);
    table[108] = RGB(0x87, 0xaf, 0x87);
    table[109] = RGB(0x87, 0xaf, 0xaf);
    table[110] = RGB(0x87, 0xaf, 0xd7);
    table[111] = RGB(0x87, 0xaf, 0xff);
    table[112] = RGB(0x87, 0xd7, 0x00);
    table[113] = RGB(0x87, 0xd7, 0x5f);
    table[114] = RGB(0x87, 0xd7, 0x87);
    table[115] = RGB(0x87, 0xd7, 0xaf);
    table[116] = RGB(0x87, 0xd7, 0xd7);
    table[117] = RGB(0x87, 0xd7, 0xff);
    table[118] = RGB(0x87, 0xff, 0x00);
    table[119] = RGB(0x87, 0xff, 0x5f);
    table[120] = RGB(0x87, 0xff, 0x87);
    table[121] = RGB(0x87, 0xff, 0xaf);
    table[122] = RGB(0x87, 0xff, 0xd7);
    table[123] = RGB(0x87, 0xff, 0xff);
    table[124] = RGB(0xaf, 0x00, 0x00);
    table[125] = RGB(0xaf, 0x00, 0x5f);
    table[126] = RGB(0xaf, 0x00, 0x87);
    table[127] = RGB(0xaf, 0x00, 0xaf);
    table[128] = RGB(0xaf, 0x00, 0xd7);
    table[129] = RGB(0xaf, 0x00, 0xff);
    table[130] = RGB(0xaf, 0x5f, 0x00);
    table[131] = RGB(0xaf, 0x5f, 0x5f);
    table[132] = RGB(0xaf, 0x5f, 0x87);
    table[133] = RGB(0xaf, 0x5f, 0xaf);
    table[134] = RGB(0xaf, 0x5f, 0xd7);
    table[135] = RGB(0xaf, 0x5f, 0xff);
    table[136] = RGB(0xaf, 0x87, 0x00);
    table[137] = RGB(0xaf, 0x87, 0x5f);
    table[138] = RGB(0xaf, 0x87, 0x87);
    table[139] = RGB(0xaf, 0x87, 0xaf);
    table[140] = RGB(0xaf, 0x87, 0xd7);
    table[141] = RGB(0xaf, 0x87, 0xff);
    table[142] = RGB(0xaf, 0xaf, 0x00);
    table[143] = RGB(0xaf, 0xaf, 0x5f);
    table[144] = RGB(0xaf, 0xaf, 0x87);
    table[145] = RGB(0xaf, 0xaf, 0xaf);
    table[146] = RGB(0xaf, 0xaf, 0xd7);
    table[147] = RGB(0xaf, 0xaf, 0xff);
    table[148] = RGB(0xaf, 0xd7, 0x00);
    table[149] = RGB(0xaf, 0xd7, 0x5f);
    table[150] = RGB(0xaf, 0xd7, 0x87);
    table[151] = RGB(0xaf, 0xd7, 0xaf);
    table[152] = RGB(0xaf, 0xd7, 0xd7);
    table[153] = RGB(0xaf, 0xd7, 0xff);
    table[154] = RGB(0xaf, 0xff, 0x00);
    table[155] = RGB(0xaf, 0xff, 0x5f);
    table[156] = RGB(0xaf, 0xff, 0x87);
    table[157] = RGB(0xaf, 0xff, 0xaf);
    table[158] = RGB(0xaf, 0xff, 0xd7);
    table[159] = RGB(0xaf, 0xff, 0xff);
    table[160] = RGB(0xd7, 0x00, 0x00);
    table[161] = RGB(0xd7, 0x00, 0x5f);
    table[162] = RGB(0xd7, 0x00, 0x87);
    table[163] = RGB(0xd7, 0x00, 0xaf);
    table[164] = RGB(0xd7, 0x00, 0xd7);
    table[165] = RGB(0xd7, 0x00, 0xff);
    table[166] = RGB(0xd7, 0x5f, 0x00);
    table[167] = RGB(0xd7, 0x5f, 0x5f);
    table[168] = RGB(0xd7, 0x5f, 0x87);
    table[169] = RGB(0xd7, 0x5f, 0xaf);
    table[170] = RGB(0xd7, 0x5f, 0xd7);
    table[171] = RGB(0xd7, 0x5f, 0xff);
    table[172] = RGB(0xd7, 0x87, 0x00);
    table[173] = RGB(0xd7, 0x87, 0x5f);
    table[174] = RGB(0xd7, 0x87, 0x87);
    table[175] = RGB(0xd7, 0x87, 0xaf);
    table[176] = RGB(0xd7, 0x87, 0xd7);
    table[177] = RGB(0xd7, 0x87, 0xff);
    table[178] = RGB(0xdf, 0xaf, 0x00);
    table[179] = RGB(0xdf, 0xaf, 0x5f);
    table[180] = RGB(0xdf, 0xaf, 0x87);
    table[181] = RGB(0xdf, 0xaf, 0xaf);
    table[182] = RGB(0xdf, 0xaf, 0xd7);
    table[183] = RGB(0xdf, 0xaf, 0xff);
    table[184] = RGB(0xdf, 0xd7, 0x00);
    table[185] = RGB(0xdf, 0xd7, 0x5f);
    table[186] = RGB(0xdf, 0xd7, 0x87);
    table[187] = RGB(0xdf, 0xd7, 0xaf);
    table[188] = RGB(0xdf, 0xd7, 0xd7);
    table[189] = RGB(0xdf, 0xd7, 0xff);
    table[190] = RGB(0xdf, 0xff, 0x00);
    table[191] = RGB(0xdf, 0xff, 0x5f);
    table[192] = RGB(0xdf, 0xff, 0x87);
    table[193] = RGB(0xdf, 0xff, 0xaf);
    table[194] = RGB(0xdf, 0xff, 0xd7);
    table[195] = RGB(0xdf, 0xff, 0xff);
    table[196] = RGB(0xff, 0x00, 0x00);
    table[197] = RGB(0xff, 0x00, 0x5f);
    table[198] = RGB(0xff, 0x00, 0x87);
    table[199] = RGB(0xff, 0x00, 0xaf);
    table[200] = RGB(0xff, 0x00, 0xd7);
    table[201] = RGB(0xff, 0x00, 0xff);
    table[202] = RGB(0xff, 0x5f, 0x00);
    table[203] = RGB(0xff, 0x5f, 0x5f);
    table[204] = RGB(0xff, 0x5f, 0x87);
    table[205] = RGB(0xff, 0x5f, 0xaf);
    table[206] = RGB(0xff, 0x5f, 0xd7);
    table[207] = RGB(0xff, 0x5f, 0xff);
    table[208] = RGB(0xff, 0x87, 0x00);
    table[209] = RGB(0xff, 0x87, 0x5f);
    table[210] = RGB(0xff, 0x87, 0x87);
    table[211] = RGB(0xff, 0x87, 0xaf);
    table[212] = RGB(0xff, 0x87, 0xd7);
    table[213] = RGB(0xff, 0x87, 0xff);
    table[214] = RGB(0xff, 0xaf, 0x00);
    table[215] = RGB(0xff, 0xaf, 0x5f);
    table[216] = RGB(0xff, 0xaf, 0x87);
    table[217] = RGB(0xff, 0xaf, 0xaf);
    table[218] = RGB(0xff, 0xaf, 0xd7);
    table[219] = RGB(0xff, 0xaf, 0xff);
    table[220] = RGB(0xff, 0xd7, 0x00);
    table[221] = RGB(0xff, 0xd7, 0x5f);
    table[222] = RGB(0xff, 0xd7, 0x87);
    table[223] = RGB(0xff, 0xd7, 0xaf);
    table[224] = RGB(0xff, 0xd7, 0xd7);
    table[225] = RGB(0xff, 0xd7, 0xff);
    table[226] = RGB(0xff, 0xff, 0x00);
    table[227] = RGB(0xff, 0xff, 0x5f);
    table[228] = RGB(0xff, 0xff, 0x87);
    table[229] = RGB(0xff, 0xff, 0xaf);
    table[230] = RGB(0xff, 0xff, 0xd7);
    table[231] = RGB(0xff, 0xff, 0xff);
    table[232] = RGB(0x08, 0x08, 0x08);
    table[233] = RGB(0x12, 0x12, 0x12);
    table[234] = RGB(0x1c, 0x1c, 0x1c);
    table[235] = RGB(0x26, 0x26, 0x26);
    table[236] = RGB(0x30, 0x30, 0x30);
    table[237] = RGB(0x3a, 0x3a, 0x3a);
    table[238] = RGB(0x44, 0x44, 0x44);
    table[239] = RGB(0x4e, 0x4e, 0x4e);
    table[240] = RGB(0x58, 0x58, 0x58);
    table[241] = RGB(0x62, 0x62, 0x62);
    table[242] = RGB(0x6c, 0x6c, 0x6c);
    table[243] = RGB(0x76, 0x76, 0x76);
    table[244] = RGB(0x80, 0x80, 0x80);
    table[245] = RGB(0x8a, 0x8a, 0x8a);
    table[246] = RGB(0x94, 0x94, 0x94);
    table[247] = RGB(0x9e, 0x9e, 0x9e);
    table[248] = RGB(0xa8, 0xa8, 0xa8);
    table[249] = RGB(0xb2, 0xb2, 0xb2);
    table[250] = RGB(0xbc, 0xbc, 0xbc);
    table[251] = RGB(0xc6, 0xc6, 0xc6);
    table[252] = RGB(0xd0, 0xd0, 0xd0);
    table[253] = RGB(0xda, 0xda, 0xda);
    table[254] = RGB(0xe4, 0xe4, 0xe4);
    table[255] = RGB(0xee, 0xee, 0xee);
    // clang-format on
}

// Function Description:
// - Generate a Version 5 UUID (specified in RFC4122 4.3)
//   v5 UUIDs are stable given the same namespace and "name".
// Arguments:
// - namespaceGuid: The GUID of the v5 UUID namespace, which provides both
//                  a seed and a tacit agreement that all UUIDs generated
//                  with it will follow the same data format.
// - name: Bytes comprising the name (in a namespace-specific format)
// Return Value:
// - a new stable v5 UUID
GUID Utils::CreateV5Uuid(const GUID& namespaceGuid, const gsl::span<const gsl::byte> name)
{
    // v5 uuid generation happens over values in network byte order, so let's enforce that
    auto correctEndianNamespaceGuid{ EndianSwap(namespaceGuid) };

    wil::unique_bcrypt_hash hash;
    THROW_IF_NTSTATUS_FAILED(BCryptCreateHash(BCRYPT_SHA1_ALG_HANDLE, &hash, nullptr, 0, nullptr, 0, 0));

    // According to N4713 8.2.1.11 [basic.lval], accessing the bytes underlying an object
    // through unsigned char or char pointer *is defined*.
    THROW_IF_NTSTATUS_FAILED(BCryptHashData(hash.get(), reinterpret_cast<PUCHAR>(&correctEndianNamespaceGuid), sizeof(GUID), 0));
    // BCryptHashData is ill-specified in that it leaves off "const" qualification for pbInput
    THROW_IF_NTSTATUS_FAILED(BCryptHashData(hash.get(), reinterpret_cast<PUCHAR>(const_cast<gsl::byte*>(name.data())), gsl::narrow<ULONG>(name.size()), 0));

    std::array<uint8_t, 20> buffer;
    THROW_IF_NTSTATUS_FAILED(BCryptFinishHash(hash.get(), buffer.data(), gsl::narrow<ULONG>(buffer.size()), 0));

    buffer.at(6) = (buffer.at(6) & 0x0F) | 0x50; // set the uuid version to 5
    buffer.at(8) = (buffer.at(8) & 0x3F) | 0x80; // set the variant to 2 (RFC4122)

    // We're using memcpy here pursuant to N4713 6.7.2/3 [basic.types],
    // "...the underlying bytes making up the object can be copied into an array
    // of char or unsigned char...array is copied back into the object..."
    // std::copy may compile down to ::memcpy for these types, but using it might
    // contravene the standard and nobody's got time for that.
    GUID newGuid{ 0 };
    ::memcpy_s(&newGuid, sizeof(GUID), buffer.data(), sizeof(GUID));
    return EndianSwap(newGuid);
}
<|MERGE_RESOLUTION|>--- conflicted
+++ resolved
@@ -1,496 +1,487 @@
-// Copyright (c) Microsoft Corporation.
-// Licensed under the MIT license.
-
-#include "precomp.h"
-#include "inc/utils.hpp"
-
-using namespace Microsoft::Console;
-
-// Function Description:
-// - Creates a String representation of a guid, in the format
-//      "{12345678-ABCD-EF12-3456-7890ABCDEF12}"
-// Arguments:
-// - guid: the GUID to create the string for
-// Return Value:
-// - a string representation of the GUID. On failure, throws E_INVALIDARG.
-std::wstring Utils::GuidToString(const GUID guid)
-{
-    std::array<wchar_t, 39> guid_cstr;
-    const int written = swprintf(guid_cstr.data(), guid_cstr.size(), L"{%08x-%04x-%04x-%02x%02x-%02x%02x%02x%02x%02x%02x}", guid.Data1, guid.Data2, guid.Data3, guid.Data4[0], guid.Data4[1], guid.Data4[2], guid.Data4[3], guid.Data4[4], guid.Data4[5], guid.Data4[6], guid.Data4[7]);
-
-    THROW_HR_IF(E_INVALIDARG, written == -1);
-
-    return std::wstring(guid_cstr.data(), guid_cstr.size());
-}
-
-// Method Description:
-// - Parses a GUID from a string representation of the GUID. Throws an exception
-//      if it fails to parse the GUID. See documentation of IIDFromString for
-//      details.
-// Arguments:
-// - wstr: a string representation of the GUID to parse
-// Return Value:
-// - A GUID if the string could successfully be parsed. On failure, throws the
-//      failing HRESULT.
-GUID Utils::GuidFromString(const std::wstring wstr)
-{
-    GUID result{};
-    THROW_IF_FAILED(IIDFromString(wstr.c_str(), &result));
-    return result;
-}
-
-// Method Description:
-// - Creates a GUID, but not via an out parameter.
-// Return Value:
-// - A GUID if there's enough randomness; otherwise, an exception.
-GUID Utils::CreateGuid()
-{
-    GUID result{};
-    THROW_IF_FAILED(::CoCreateGuid(&result));
-    return result;
-}
-
-// Function Description:
-// - Creates a String representation of a color, in the format "#RRGGBB"
-// Arguments:
-// - color: the COLORREF to create the string for
-// Return Value:
-// - a string representation of the color
-std::string Utils::ColorToHexString(const COLORREF color)
-{
-    std::stringstream ss;
-    ss << "#" << std::uppercase << std::setfill('0') << std::hex;
-    // Force the compiler to promote from byte to int. Without it, the
-    // stringstream will try to write the components as chars
-    ss << std::setw(2) << static_cast<int>(GetRValue(color));
-    ss << std::setw(2) << static_cast<int>(GetGValue(color));
-    ss << std::setw(2) << static_cast<int>(GetBValue(color));
-    return ss.str();
-}
-
-// Function Description:
-// - Parses a color from a string. The string should be in the format "#RRGGBB" or "#RGB"
-// Arguments:
-// - str: a string representation of the COLORREF to parse
-// Return Value:
-// - A COLORREF if the string could successfully be parsed. If the string is not
-//      the correct format, throws E_INVALIDARG
-COLORREF Utils::ColorFromHexString(const std::string str)
-{
-<<<<<<< HEAD
-    THROW_HR_IF(E_INVALIDARG, str.size() < 7 || str.size() >= 8);
-    THROW_HR_IF(E_INVALIDARG, str.at(0) != '#');
-
-    std::string rStr{ &str.at(1), 2 };
-    std::string gStr{ &str.at(3), 2 };
-    std::string bStr{ &str.at(5), 2 };
-=======
-    THROW_HR_IF(E_INVALIDARG, str.size() != 7 && str.size() != 4);
-    THROW_HR_IF(E_INVALIDARG, str[0] != '#');
-
-    std::string rStr;
-    std::string gStr;
-    std::string bStr;
-
-    if (str.size() == 4)
-    {
-        rStr = std::string(2, str[1]);
-        gStr = std::string(2, str[2]);
-        bStr = std::string(2, str[3]);
-    }
-    else
-    {
-        rStr = std::string(&str[1], 2);
-        gStr = std::string(&str[3], 2);
-        bStr = std::string(&str[5], 2);
-    }
->>>>>>> e0762f6b
-
-    const BYTE r = gsl::narrow_cast<BYTE>(std::stoul(rStr, nullptr, 16));
-    const BYTE g = gsl::narrow_cast<BYTE>(std::stoul(gStr, nullptr, 16));
-    const BYTE b = gsl::narrow_cast<BYTE>(std::stoul(bStr, nullptr, 16));
-
-    return RGB(r, g, b);
-}
-
-// Routine Description:
-// - Shorthand check if a handle value is null or invalid.
-// Arguments:
-// - Handle
-// Return Value:
-// - True if non zero and not set to invalid magic value. False otherwise.
-bool Utils::IsValidHandle(const HANDLE handle) noexcept
-{
-    return handle != nullptr && handle != INVALID_HANDLE_VALUE;
-}
-
-// Function Description:
-// - Fill the first 16 entries of a given color table with the Campbell color
-//   scheme, in the ANSI/VT RGB order.
-// Arguments:
-// - table: a color table with at least 16 entries
-// Return Value:
-// - <none>, throws if the table has less that 16 entries
-void Utils::InitializeCampbellColorTable(const gsl::span<COLORREF> table)
-{
-    THROW_HR_IF(E_INVALIDARG, table.size() < 16);
-
-    // clang-format off
-    table[0]   = RGB( 12,   12,   12);
-    table[1]   = RGB( 197,  15,   31);
-    table[2]   = RGB( 19,   161,  14);
-    table[3]   = RGB( 193,  156,  0);
-    table[4]   = RGB( 0,    55,   218);
-    table[5]   = RGB( 136,  23,   152);
-    table[6]   = RGB( 58,   150,  221);
-    table[7]   = RGB( 204,  204,  204);
-    table[8]   = RGB( 118,  118,  118);
-    table[9]   = RGB( 231,  72,   86);
-    table[10]  = RGB( 22,   198,  12);
-    table[11]  = RGB( 249,  241,  165);
-    table[12]  = RGB( 59,   120,  255);
-    table[13]  = RGB( 180,  0,    158);
-    table[14]  = RGB( 97,   214,  214);
-    table[15]  = RGB( 242,  242,  242);
-    // clang-format on
-}
-
-// Function Description:
-// - Fill the first 16 entries of a given color table with the Campbell color
-//   scheme, in the Windows BGR order.
-// Arguments:
-// - table: a color table with at least 16 entries
-// Return Value:
-// - <none>, throws if the table has less that 16 entries
-void Utils::InitializeCampbellColorTableForConhost(const gsl::span<COLORREF> table)
-{
-    THROW_HR_IF(E_INVALIDARG, table.size() < 16);
-    InitializeCampbellColorTable(table);
-    SwapANSIColorOrderForConhost(table);
-}
-
-// Function Description:
-// - modifies in-place the given color table from ANSI (RGB) order to Console order (BRG).
-// Arguments:
-// - table: a color table with at least 16 entries
-// Return Value:
-// - <none>, throws if the table has less that 16 entries
-void Utils::SwapANSIColorOrderForConhost(const gsl::span<COLORREF> table)
-{
-    THROW_HR_IF(E_INVALIDARG, table.size() < 16);
-    std::swap(table[1], table[4]);
-    std::swap(table[3], table[6]);
-    std::swap(table[9], table[12]);
-    std::swap(table[11], table[14]);
-}
-
-// Function Description:
-// - Fill the first 255 entries of a given color table with the default values
-//      of a full 256-color table
-// Arguments:
-// - table: a color table with at least 256 entries
-// Return Value:
-// - <none>, throws if the table has less that 256 entries
-void Utils::Initialize256ColorTable(const gsl::span<COLORREF> table)
-{
-    THROW_HR_IF(E_INVALIDARG, table.size() < 256);
-
-    // clang-format off
-    table[0]   = RGB( 0x00, 0x00, 0x00);
-    table[1]   = RGB( 0x80, 0x00, 0x00);
-    table[2]   = RGB( 0x00, 0x80, 0x00);
-    table[3]   = RGB( 0x80, 0x80, 0x00);
-    table[4]   = RGB( 0x00, 0x00, 0x80);
-    table[5]   = RGB( 0x80, 0x00, 0x80);
-    table[6]   = RGB( 0x00, 0x80, 0x80);
-    table[7]   = RGB( 0xc0, 0xc0, 0xc0);
-    table[8]   = RGB( 0x80, 0x80, 0x80);
-    table[9]   = RGB( 0xff, 0x00, 0x00);
-    table[10]  = RGB( 0x00, 0xff, 0x00);
-    table[11]  = RGB( 0xff, 0xff, 0x00);
-    table[12]  = RGB( 0x00, 0x00, 0xff);
-    table[13]  = RGB( 0xff, 0x00, 0xff);
-    table[14]  = RGB( 0x00, 0xff, 0xff);
-    table[15]  = RGB( 0xff, 0xff, 0xff);
-    table[16]  = RGB( 0x00, 0x00, 0x00);
-    table[17]  = RGB( 0x00, 0x00, 0x5f);
-    table[18]  = RGB( 0x00, 0x00, 0x87);
-    table[19]  = RGB( 0x00, 0x00, 0xaf);
-    table[20]  = RGB( 0x00, 0x00, 0xd7);
-    table[21]  = RGB( 0x00, 0x00, 0xff);
-    table[22]  = RGB( 0x00, 0x5f, 0x00);
-    table[23]  = RGB( 0x00, 0x5f, 0x5f);
-    table[24]  = RGB( 0x00, 0x5f, 0x87);
-    table[25]  = RGB( 0x00, 0x5f, 0xaf);
-    table[26]  = RGB( 0x00, 0x5f, 0xd7);
-    table[27]  = RGB( 0x00, 0x5f, 0xff);
-    table[28]  = RGB( 0x00, 0x87, 0x00);
-    table[29]  = RGB( 0x00, 0x87, 0x5f);
-    table[30]  = RGB( 0x00, 0x87, 0x87);
-    table[31]  = RGB( 0x00, 0x87, 0xaf);
-    table[32]  = RGB( 0x00, 0x87, 0xd7);
-    table[33]  = RGB( 0x00, 0x87, 0xff);
-    table[34]  = RGB( 0x00, 0xaf, 0x00);
-    table[35]  = RGB( 0x00, 0xaf, 0x5f);
-    table[36]  = RGB( 0x00, 0xaf, 0x87);
-    table[37]  = RGB( 0x00, 0xaf, 0xaf);
-    table[38]  = RGB( 0x00, 0xaf, 0xd7);
-    table[39]  = RGB( 0x00, 0xaf, 0xff);
-    table[40]  = RGB( 0x00, 0xd7, 0x00);
-    table[41]  = RGB( 0x00, 0xd7, 0x5f);
-    table[42]  = RGB( 0x00, 0xd7, 0x87);
-    table[43]  = RGB( 0x00, 0xd7, 0xaf);
-    table[44]  = RGB( 0x00, 0xd7, 0xd7);
-    table[45]  = RGB( 0x00, 0xd7, 0xff);
-    table[46]  = RGB( 0x00, 0xff, 0x00);
-    table[47]  = RGB( 0x00, 0xff, 0x5f);
-    table[48]  = RGB( 0x00, 0xff, 0x87);
-    table[49]  = RGB( 0x00, 0xff, 0xaf);
-    table[50]  = RGB( 0x00, 0xff, 0xd7);
-    table[51]  = RGB( 0x00, 0xff, 0xff);
-    table[52]  = RGB( 0x5f, 0x00, 0x00);
-    table[53]  = RGB( 0x5f, 0x00, 0x5f);
-    table[54]  = RGB( 0x5f, 0x00, 0x87);
-    table[55]  = RGB( 0x5f, 0x00, 0xaf);
-    table[56]  = RGB( 0x5f, 0x00, 0xd7);
-    table[57]  = RGB( 0x5f, 0x00, 0xff);
-    table[58]  = RGB( 0x5f, 0x5f, 0x00);
-    table[59]  = RGB( 0x5f, 0x5f, 0x5f);
-    table[60]  = RGB( 0x5f, 0x5f, 0x87);
-    table[61]  = RGB( 0x5f, 0x5f, 0xaf);
-    table[62]  = RGB( 0x5f, 0x5f, 0xd7);
-    table[63]  = RGB( 0x5f, 0x5f, 0xff);
-    table[64]  = RGB( 0x5f, 0x87, 0x00);
-    table[65]  = RGB( 0x5f, 0x87, 0x5f);
-    table[66]  = RGB( 0x5f, 0x87, 0x87);
-    table[67]  = RGB( 0x5f, 0x87, 0xaf);
-    table[68]  = RGB( 0x5f, 0x87, 0xd7);
-    table[69]  = RGB( 0x5f, 0x87, 0xff);
-    table[70]  = RGB( 0x5f, 0xaf, 0x00);
-    table[71]  = RGB( 0x5f, 0xaf, 0x5f);
-    table[72]  = RGB( 0x5f, 0xaf, 0x87);
-    table[73]  = RGB( 0x5f, 0xaf, 0xaf);
-    table[74]  = RGB( 0x5f, 0xaf, 0xd7);
-    table[75]  = RGB( 0x5f, 0xaf, 0xff);
-    table[76]  = RGB( 0x5f, 0xd7, 0x00);
-    table[77]  = RGB( 0x5f, 0xd7, 0x5f);
-    table[78]  = RGB( 0x5f, 0xd7, 0x87);
-    table[79]  = RGB( 0x5f, 0xd7, 0xaf);
-    table[80]  = RGB( 0x5f, 0xd7, 0xd7);
-    table[81]  = RGB( 0x5f, 0xd7, 0xff);
-    table[82]  = RGB( 0x5f, 0xff, 0x00);
-    table[83]  = RGB( 0x5f, 0xff, 0x5f);
-    table[84]  = RGB( 0x5f, 0xff, 0x87);
-    table[85]  = RGB( 0x5f, 0xff, 0xaf);
-    table[86]  = RGB( 0x5f, 0xff, 0xd7);
-    table[87]  = RGB( 0x5f, 0xff, 0xff);
-    table[88]  = RGB( 0x87, 0x00, 0x00);
-    table[89]  = RGB( 0x87, 0x00, 0x5f);
-    table[90]  = RGB( 0x87, 0x00, 0x87);
-    table[91]  = RGB( 0x87, 0x00, 0xaf);
-    table[92]  = RGB( 0x87, 0x00, 0xd7);
-    table[93]  = RGB( 0x87, 0x00, 0xff);
-    table[94]  = RGB( 0x87, 0x5f, 0x00);
-    table[95]  = RGB( 0x87, 0x5f, 0x5f);
-    table[96]  = RGB( 0x87, 0x5f, 0x87);
-    table[97]  = RGB( 0x87, 0x5f, 0xaf);
-    table[98]  = RGB( 0x87, 0x5f, 0xd7);
-    table[99]  = RGB( 0x87, 0x5f, 0xff);
-    table[100] = RGB(0x87, 0x87, 0x00);
-    table[101] = RGB(0x87, 0x87, 0x5f);
-    table[102] = RGB(0x87, 0x87, 0x87);
-    table[103] = RGB(0x87, 0x87, 0xaf);
-    table[104] = RGB(0x87, 0x87, 0xd7);
-    table[105] = RGB(0x87, 0x87, 0xff);
-    table[106] = RGB(0x87, 0xaf, 0x00);
-    table[107] = RGB(0x87, 0xaf, 0x5f);
-    table[108] = RGB(0x87, 0xaf, 0x87);
-    table[109] = RGB(0x87, 0xaf, 0xaf);
-    table[110] = RGB(0x87, 0xaf, 0xd7);
-    table[111] = RGB(0x87, 0xaf, 0xff);
-    table[112] = RGB(0x87, 0xd7, 0x00);
-    table[113] = RGB(0x87, 0xd7, 0x5f);
-    table[114] = RGB(0x87, 0xd7, 0x87);
-    table[115] = RGB(0x87, 0xd7, 0xaf);
-    table[116] = RGB(0x87, 0xd7, 0xd7);
-    table[117] = RGB(0x87, 0xd7, 0xff);
-    table[118] = RGB(0x87, 0xff, 0x00);
-    table[119] = RGB(0x87, 0xff, 0x5f);
-    table[120] = RGB(0x87, 0xff, 0x87);
-    table[121] = RGB(0x87, 0xff, 0xaf);
-    table[122] = RGB(0x87, 0xff, 0xd7);
-    table[123] = RGB(0x87, 0xff, 0xff);
-    table[124] = RGB(0xaf, 0x00, 0x00);
-    table[125] = RGB(0xaf, 0x00, 0x5f);
-    table[126] = RGB(0xaf, 0x00, 0x87);
-    table[127] = RGB(0xaf, 0x00, 0xaf);
-    table[128] = RGB(0xaf, 0x00, 0xd7);
-    table[129] = RGB(0xaf, 0x00, 0xff);
-    table[130] = RGB(0xaf, 0x5f, 0x00);
-    table[131] = RGB(0xaf, 0x5f, 0x5f);
-    table[132] = RGB(0xaf, 0x5f, 0x87);
-    table[133] = RGB(0xaf, 0x5f, 0xaf);
-    table[134] = RGB(0xaf, 0x5f, 0xd7);
-    table[135] = RGB(0xaf, 0x5f, 0xff);
-    table[136] = RGB(0xaf, 0x87, 0x00);
-    table[137] = RGB(0xaf, 0x87, 0x5f);
-    table[138] = RGB(0xaf, 0x87, 0x87);
-    table[139] = RGB(0xaf, 0x87, 0xaf);
-    table[140] = RGB(0xaf, 0x87, 0xd7);
-    table[141] = RGB(0xaf, 0x87, 0xff);
-    table[142] = RGB(0xaf, 0xaf, 0x00);
-    table[143] = RGB(0xaf, 0xaf, 0x5f);
-    table[144] = RGB(0xaf, 0xaf, 0x87);
-    table[145] = RGB(0xaf, 0xaf, 0xaf);
-    table[146] = RGB(0xaf, 0xaf, 0xd7);
-    table[147] = RGB(0xaf, 0xaf, 0xff);
-    table[148] = RGB(0xaf, 0xd7, 0x00);
-    table[149] = RGB(0xaf, 0xd7, 0x5f);
-    table[150] = RGB(0xaf, 0xd7, 0x87);
-    table[151] = RGB(0xaf, 0xd7, 0xaf);
-    table[152] = RGB(0xaf, 0xd7, 0xd7);
-    table[153] = RGB(0xaf, 0xd7, 0xff);
-    table[154] = RGB(0xaf, 0xff, 0x00);
-    table[155] = RGB(0xaf, 0xff, 0x5f);
-    table[156] = RGB(0xaf, 0xff, 0x87);
-    table[157] = RGB(0xaf, 0xff, 0xaf);
-    table[158] = RGB(0xaf, 0xff, 0xd7);
-    table[159] = RGB(0xaf, 0xff, 0xff);
-    table[160] = RGB(0xd7, 0x00, 0x00);
-    table[161] = RGB(0xd7, 0x00, 0x5f);
-    table[162] = RGB(0xd7, 0x00, 0x87);
-    table[163] = RGB(0xd7, 0x00, 0xaf);
-    table[164] = RGB(0xd7, 0x00, 0xd7);
-    table[165] = RGB(0xd7, 0x00, 0xff);
-    table[166] = RGB(0xd7, 0x5f, 0x00);
-    table[167] = RGB(0xd7, 0x5f, 0x5f);
-    table[168] = RGB(0xd7, 0x5f, 0x87);
-    table[169] = RGB(0xd7, 0x5f, 0xaf);
-    table[170] = RGB(0xd7, 0x5f, 0xd7);
-    table[171] = RGB(0xd7, 0x5f, 0xff);
-    table[172] = RGB(0xd7, 0x87, 0x00);
-    table[173] = RGB(0xd7, 0x87, 0x5f);
-    table[174] = RGB(0xd7, 0x87, 0x87);
-    table[175] = RGB(0xd7, 0x87, 0xaf);
-    table[176] = RGB(0xd7, 0x87, 0xd7);
-    table[177] = RGB(0xd7, 0x87, 0xff);
-    table[178] = RGB(0xdf, 0xaf, 0x00);
-    table[179] = RGB(0xdf, 0xaf, 0x5f);
-    table[180] = RGB(0xdf, 0xaf, 0x87);
-    table[181] = RGB(0xdf, 0xaf, 0xaf);
-    table[182] = RGB(0xdf, 0xaf, 0xd7);
-    table[183] = RGB(0xdf, 0xaf, 0xff);
-    table[184] = RGB(0xdf, 0xd7, 0x00);
-    table[185] = RGB(0xdf, 0xd7, 0x5f);
-    table[186] = RGB(0xdf, 0xd7, 0x87);
-    table[187] = RGB(0xdf, 0xd7, 0xaf);
-    table[188] = RGB(0xdf, 0xd7, 0xd7);
-    table[189] = RGB(0xdf, 0xd7, 0xff);
-    table[190] = RGB(0xdf, 0xff, 0x00);
-    table[191] = RGB(0xdf, 0xff, 0x5f);
-    table[192] = RGB(0xdf, 0xff, 0x87);
-    table[193] = RGB(0xdf, 0xff, 0xaf);
-    table[194] = RGB(0xdf, 0xff, 0xd7);
-    table[195] = RGB(0xdf, 0xff, 0xff);
-    table[196] = RGB(0xff, 0x00, 0x00);
-    table[197] = RGB(0xff, 0x00, 0x5f);
-    table[198] = RGB(0xff, 0x00, 0x87);
-    table[199] = RGB(0xff, 0x00, 0xaf);
-    table[200] = RGB(0xff, 0x00, 0xd7);
-    table[201] = RGB(0xff, 0x00, 0xff);
-    table[202] = RGB(0xff, 0x5f, 0x00);
-    table[203] = RGB(0xff, 0x5f, 0x5f);
-    table[204] = RGB(0xff, 0x5f, 0x87);
-    table[205] = RGB(0xff, 0x5f, 0xaf);
-    table[206] = RGB(0xff, 0x5f, 0xd7);
-    table[207] = RGB(0xff, 0x5f, 0xff);
-    table[208] = RGB(0xff, 0x87, 0x00);
-    table[209] = RGB(0xff, 0x87, 0x5f);
-    table[210] = RGB(0xff, 0x87, 0x87);
-    table[211] = RGB(0xff, 0x87, 0xaf);
-    table[212] = RGB(0xff, 0x87, 0xd7);
-    table[213] = RGB(0xff, 0x87, 0xff);
-    table[214] = RGB(0xff, 0xaf, 0x00);
-    table[215] = RGB(0xff, 0xaf, 0x5f);
-    table[216] = RGB(0xff, 0xaf, 0x87);
-    table[217] = RGB(0xff, 0xaf, 0xaf);
-    table[218] = RGB(0xff, 0xaf, 0xd7);
-    table[219] = RGB(0xff, 0xaf, 0xff);
-    table[220] = RGB(0xff, 0xd7, 0x00);
-    table[221] = RGB(0xff, 0xd7, 0x5f);
-    table[222] = RGB(0xff, 0xd7, 0x87);
-    table[223] = RGB(0xff, 0xd7, 0xaf);
-    table[224] = RGB(0xff, 0xd7, 0xd7);
-    table[225] = RGB(0xff, 0xd7, 0xff);
-    table[226] = RGB(0xff, 0xff, 0x00);
-    table[227] = RGB(0xff, 0xff, 0x5f);
-    table[228] = RGB(0xff, 0xff, 0x87);
-    table[229] = RGB(0xff, 0xff, 0xaf);
-    table[230] = RGB(0xff, 0xff, 0xd7);
-    table[231] = RGB(0xff, 0xff, 0xff);
-    table[232] = RGB(0x08, 0x08, 0x08);
-    table[233] = RGB(0x12, 0x12, 0x12);
-    table[234] = RGB(0x1c, 0x1c, 0x1c);
-    table[235] = RGB(0x26, 0x26, 0x26);
-    table[236] = RGB(0x30, 0x30, 0x30);
-    table[237] = RGB(0x3a, 0x3a, 0x3a);
-    table[238] = RGB(0x44, 0x44, 0x44);
-    table[239] = RGB(0x4e, 0x4e, 0x4e);
-    table[240] = RGB(0x58, 0x58, 0x58);
-    table[241] = RGB(0x62, 0x62, 0x62);
-    table[242] = RGB(0x6c, 0x6c, 0x6c);
-    table[243] = RGB(0x76, 0x76, 0x76);
-    table[244] = RGB(0x80, 0x80, 0x80);
-    table[245] = RGB(0x8a, 0x8a, 0x8a);
-    table[246] = RGB(0x94, 0x94, 0x94);
-    table[247] = RGB(0x9e, 0x9e, 0x9e);
-    table[248] = RGB(0xa8, 0xa8, 0xa8);
-    table[249] = RGB(0xb2, 0xb2, 0xb2);
-    table[250] = RGB(0xbc, 0xbc, 0xbc);
-    table[251] = RGB(0xc6, 0xc6, 0xc6);
-    table[252] = RGB(0xd0, 0xd0, 0xd0);
-    table[253] = RGB(0xda, 0xda, 0xda);
-    table[254] = RGB(0xe4, 0xe4, 0xe4);
-    table[255] = RGB(0xee, 0xee, 0xee);
-    // clang-format on
-}
-
-// Function Description:
-// - Generate a Version 5 UUID (specified in RFC4122 4.3)
-//   v5 UUIDs are stable given the same namespace and "name".
-// Arguments:
-// - namespaceGuid: The GUID of the v5 UUID namespace, which provides both
-//                  a seed and a tacit agreement that all UUIDs generated
-//                  with it will follow the same data format.
-// - name: Bytes comprising the name (in a namespace-specific format)
-// Return Value:
-// - a new stable v5 UUID
-GUID Utils::CreateV5Uuid(const GUID& namespaceGuid, const gsl::span<const gsl::byte> name)
-{
-    // v5 uuid generation happens over values in network byte order, so let's enforce that
-    auto correctEndianNamespaceGuid{ EndianSwap(namespaceGuid) };
-
-    wil::unique_bcrypt_hash hash;
-    THROW_IF_NTSTATUS_FAILED(BCryptCreateHash(BCRYPT_SHA1_ALG_HANDLE, &hash, nullptr, 0, nullptr, 0, 0));
-
-    // According to N4713 8.2.1.11 [basic.lval], accessing the bytes underlying an object
-    // through unsigned char or char pointer *is defined*.
-    THROW_IF_NTSTATUS_FAILED(BCryptHashData(hash.get(), reinterpret_cast<PUCHAR>(&correctEndianNamespaceGuid), sizeof(GUID), 0));
-    // BCryptHashData is ill-specified in that it leaves off "const" qualification for pbInput
-    THROW_IF_NTSTATUS_FAILED(BCryptHashData(hash.get(), reinterpret_cast<PUCHAR>(const_cast<gsl::byte*>(name.data())), gsl::narrow<ULONG>(name.size()), 0));
-
-    std::array<uint8_t, 20> buffer;
-    THROW_IF_NTSTATUS_FAILED(BCryptFinishHash(hash.get(), buffer.data(), gsl::narrow<ULONG>(buffer.size()), 0));
-
-    buffer.at(6) = (buffer.at(6) & 0x0F) | 0x50; // set the uuid version to 5
-    buffer.at(8) = (buffer.at(8) & 0x3F) | 0x80; // set the variant to 2 (RFC4122)
-
-    // We're using memcpy here pursuant to N4713 6.7.2/3 [basic.types],
-    // "...the underlying bytes making up the object can be copied into an array
-    // of char or unsigned char...array is copied back into the object..."
-    // std::copy may compile down to ::memcpy for these types, but using it might
-    // contravene the standard and nobody's got time for that.
-    GUID newGuid{ 0 };
-    ::memcpy_s(&newGuid, sizeof(GUID), buffer.data(), sizeof(GUID));
-    return EndianSwap(newGuid);
-}
+// Copyright (c) Microsoft Corporation.
+// Licensed under the MIT license.
+
+#include "precomp.h"
+#include "inc/utils.hpp"
+
+using namespace Microsoft::Console;
+
+// Function Description:
+// - Creates a String representation of a guid, in the format
+//      "{12345678-ABCD-EF12-3456-7890ABCDEF12}"
+// Arguments:
+// - guid: the GUID to create the string for
+// Return Value:
+// - a string representation of the GUID. On failure, throws E_INVALIDARG.
+std::wstring Utils::GuidToString(const GUID guid)
+{
+    std::array<wchar_t, 39> guid_cstr;
+    const int written = swprintf(guid_cstr.data(), guid_cstr.size(), L"{%08x-%04x-%04x-%02x%02x-%02x%02x%02x%02x%02x%02x}", guid.Data1, guid.Data2, guid.Data3, guid.Data4[0], guid.Data4[1], guid.Data4[2], guid.Data4[3], guid.Data4[4], guid.Data4[5], guid.Data4[6], guid.Data4[7]);
+
+    THROW_HR_IF(E_INVALIDARG, written == -1);
+
+    return std::wstring(guid_cstr.data(), guid_cstr.size());
+}
+
+// Method Description:
+// - Parses a GUID from a string representation of the GUID. Throws an exception
+//      if it fails to parse the GUID. See documentation of IIDFromString for
+//      details.
+// Arguments:
+// - wstr: a string representation of the GUID to parse
+// Return Value:
+// - A GUID if the string could successfully be parsed. On failure, throws the
+//      failing HRESULT.
+GUID Utils::GuidFromString(const std::wstring wstr)
+{
+    GUID result{};
+    THROW_IF_FAILED(IIDFromString(wstr.c_str(), &result));
+    return result;
+}
+
+// Method Description:
+// - Creates a GUID, but not via an out parameter.
+// Return Value:
+// - A GUID if there's enough randomness; otherwise, an exception.
+GUID Utils::CreateGuid()
+{
+    GUID result{};
+    THROW_IF_FAILED(::CoCreateGuid(&result));
+    return result;
+}
+
+// Function Description:
+// - Creates a String representation of a color, in the format "#RRGGBB"
+// Arguments:
+// - color: the COLORREF to create the string for
+// Return Value:
+// - a string representation of the color
+std::string Utils::ColorToHexString(const COLORREF color)
+{
+    std::stringstream ss;
+    ss << "#" << std::uppercase << std::setfill('0') << std::hex;
+    // Force the compiler to promote from byte to int. Without it, the
+    // stringstream will try to write the components as chars
+    ss << std::setw(2) << static_cast<int>(GetRValue(color));
+    ss << std::setw(2) << static_cast<int>(GetGValue(color));
+    ss << std::setw(2) << static_cast<int>(GetBValue(color));
+    return ss.str();
+}
+
+// Function Description:
+// - Parses a color from a string. The string should be in the format "#RRGGBB" or "#RGB"
+// Arguments:
+// - str: a string representation of the COLORREF to parse
+// Return Value:
+// - A COLORREF if the string could successfully be parsed. If the string is not
+//      the correct format, throws E_INVALIDARG
+COLORREF Utils::ColorFromHexString(const std::string str)
+{
+    THROW_HR_IF(E_INVALIDARG, str.size() != 7 && str.size() != 4);
+    THROW_HR_IF(E_INVALIDARG, str[0] != '#');
+
+    std::string rStr;
+    std::string gStr;
+    std::string bStr;
+
+    if (str.size() == 4)
+    {
+        rStr = std::string(2, str[1]);
+        gStr = std::string(2, str[2]);
+        bStr = std::string(2, str[3]);
+    }
+    else
+    {
+        rStr = std::string(&str[1], 2);
+        gStr = std::string(&str[3], 2);
+        bStr = std::string(&str[5], 2);
+    }
+
+    const BYTE r = gsl::narrow_cast<BYTE>(std::stoul(rStr, nullptr, 16));
+    const BYTE g = gsl::narrow_cast<BYTE>(std::stoul(gStr, nullptr, 16));
+    const BYTE b = gsl::narrow_cast<BYTE>(std::stoul(bStr, nullptr, 16));
+
+    return RGB(r, g, b);
+}
+
+// Routine Description:
+// - Shorthand check if a handle value is null or invalid.
+// Arguments:
+// - Handle
+// Return Value:
+// - True if non zero and not set to invalid magic value. False otherwise.
+bool Utils::IsValidHandle(const HANDLE handle) noexcept
+{
+    return handle != nullptr && handle != INVALID_HANDLE_VALUE;
+}
+
+// Function Description:
+// - Fill the first 16 entries of a given color table with the Campbell color
+//   scheme, in the ANSI/VT RGB order.
+// Arguments:
+// - table: a color table with at least 16 entries
+// Return Value:
+// - <none>, throws if the table has less that 16 entries
+void Utils::InitializeCampbellColorTable(const gsl::span<COLORREF> table)
+{
+    THROW_HR_IF(E_INVALIDARG, table.size() < 16);
+
+    // clang-format off
+    table[0]   = RGB( 12,   12,   12);
+    table[1]   = RGB( 197,  15,   31);
+    table[2]   = RGB( 19,   161,  14);
+    table[3]   = RGB( 193,  156,  0);
+    table[4]   = RGB( 0,    55,   218);
+    table[5]   = RGB( 136,  23,   152);
+    table[6]   = RGB( 58,   150,  221);
+    table[7]   = RGB( 204,  204,  204);
+    table[8]   = RGB( 118,  118,  118);
+    table[9]   = RGB( 231,  72,   86);
+    table[10]  = RGB( 22,   198,  12);
+    table[11]  = RGB( 249,  241,  165);
+    table[12]  = RGB( 59,   120,  255);
+    table[13]  = RGB( 180,  0,    158);
+    table[14]  = RGB( 97,   214,  214);
+    table[15]  = RGB( 242,  242,  242);
+    // clang-format on
+}
+
+// Function Description:
+// - Fill the first 16 entries of a given color table with the Campbell color
+//   scheme, in the Windows BGR order.
+// Arguments:
+// - table: a color table with at least 16 entries
+// Return Value:
+// - <none>, throws if the table has less that 16 entries
+void Utils::InitializeCampbellColorTableForConhost(const gsl::span<COLORREF> table)
+{
+    THROW_HR_IF(E_INVALIDARG, table.size() < 16);
+    InitializeCampbellColorTable(table);
+    SwapANSIColorOrderForConhost(table);
+}
+
+// Function Description:
+// - modifies in-place the given color table from ANSI (RGB) order to Console order (BRG).
+// Arguments:
+// - table: a color table with at least 16 entries
+// Return Value:
+// - <none>, throws if the table has less that 16 entries
+void Utils::SwapANSIColorOrderForConhost(const gsl::span<COLORREF> table)
+{
+    THROW_HR_IF(E_INVALIDARG, table.size() < 16);
+    std::swap(table[1], table[4]);
+    std::swap(table[3], table[6]);
+    std::swap(table[9], table[12]);
+    std::swap(table[11], table[14]);
+}
+
+// Function Description:
+// - Fill the first 255 entries of a given color table with the default values
+//      of a full 256-color table
+// Arguments:
+// - table: a color table with at least 256 entries
+// Return Value:
+// - <none>, throws if the table has less that 256 entries
+void Utils::Initialize256ColorTable(const gsl::span<COLORREF> table)
+{
+    THROW_HR_IF(E_INVALIDARG, table.size() < 256);
+
+    // clang-format off
+    table[0]   = RGB( 0x00, 0x00, 0x00);
+    table[1]   = RGB( 0x80, 0x00, 0x00);
+    table[2]   = RGB( 0x00, 0x80, 0x00);
+    table[3]   = RGB( 0x80, 0x80, 0x00);
+    table[4]   = RGB( 0x00, 0x00, 0x80);
+    table[5]   = RGB( 0x80, 0x00, 0x80);
+    table[6]   = RGB( 0x00, 0x80, 0x80);
+    table[7]   = RGB( 0xc0, 0xc0, 0xc0);
+    table[8]   = RGB( 0x80, 0x80, 0x80);
+    table[9]   = RGB( 0xff, 0x00, 0x00);
+    table[10]  = RGB( 0x00, 0xff, 0x00);
+    table[11]  = RGB( 0xff, 0xff, 0x00);
+    table[12]  = RGB( 0x00, 0x00, 0xff);
+    table[13]  = RGB( 0xff, 0x00, 0xff);
+    table[14]  = RGB( 0x00, 0xff, 0xff);
+    table[15]  = RGB( 0xff, 0xff, 0xff);
+    table[16]  = RGB( 0x00, 0x00, 0x00);
+    table[17]  = RGB( 0x00, 0x00, 0x5f);
+    table[18]  = RGB( 0x00, 0x00, 0x87);
+    table[19]  = RGB( 0x00, 0x00, 0xaf);
+    table[20]  = RGB( 0x00, 0x00, 0xd7);
+    table[21]  = RGB( 0x00, 0x00, 0xff);
+    table[22]  = RGB( 0x00, 0x5f, 0x00);
+    table[23]  = RGB( 0x00, 0x5f, 0x5f);
+    table[24]  = RGB( 0x00, 0x5f, 0x87);
+    table[25]  = RGB( 0x00, 0x5f, 0xaf);
+    table[26]  = RGB( 0x00, 0x5f, 0xd7);
+    table[27]  = RGB( 0x00, 0x5f, 0xff);
+    table[28]  = RGB( 0x00, 0x87, 0x00);
+    table[29]  = RGB( 0x00, 0x87, 0x5f);
+    table[30]  = RGB( 0x00, 0x87, 0x87);
+    table[31]  = RGB( 0x00, 0x87, 0xaf);
+    table[32]  = RGB( 0x00, 0x87, 0xd7);
+    table[33]  = RGB( 0x00, 0x87, 0xff);
+    table[34]  = RGB( 0x00, 0xaf, 0x00);
+    table[35]  = RGB( 0x00, 0xaf, 0x5f);
+    table[36]  = RGB( 0x00, 0xaf, 0x87);
+    table[37]  = RGB( 0x00, 0xaf, 0xaf);
+    table[38]  = RGB( 0x00, 0xaf, 0xd7);
+    table[39]  = RGB( 0x00, 0xaf, 0xff);
+    table[40]  = RGB( 0x00, 0xd7, 0x00);
+    table[41]  = RGB( 0x00, 0xd7, 0x5f);
+    table[42]  = RGB( 0x00, 0xd7, 0x87);
+    table[43]  = RGB( 0x00, 0xd7, 0xaf);
+    table[44]  = RGB( 0x00, 0xd7, 0xd7);
+    table[45]  = RGB( 0x00, 0xd7, 0xff);
+    table[46]  = RGB( 0x00, 0xff, 0x00);
+    table[47]  = RGB( 0x00, 0xff, 0x5f);
+    table[48]  = RGB( 0x00, 0xff, 0x87);
+    table[49]  = RGB( 0x00, 0xff, 0xaf);
+    table[50]  = RGB( 0x00, 0xff, 0xd7);
+    table[51]  = RGB( 0x00, 0xff, 0xff);
+    table[52]  = RGB( 0x5f, 0x00, 0x00);
+    table[53]  = RGB( 0x5f, 0x00, 0x5f);
+    table[54]  = RGB( 0x5f, 0x00, 0x87);
+    table[55]  = RGB( 0x5f, 0x00, 0xaf);
+    table[56]  = RGB( 0x5f, 0x00, 0xd7);
+    table[57]  = RGB( 0x5f, 0x00, 0xff);
+    table[58]  = RGB( 0x5f, 0x5f, 0x00);
+    table[59]  = RGB( 0x5f, 0x5f, 0x5f);
+    table[60]  = RGB( 0x5f, 0x5f, 0x87);
+    table[61]  = RGB( 0x5f, 0x5f, 0xaf);
+    table[62]  = RGB( 0x5f, 0x5f, 0xd7);
+    table[63]  = RGB( 0x5f, 0x5f, 0xff);
+    table[64]  = RGB( 0x5f, 0x87, 0x00);
+    table[65]  = RGB( 0x5f, 0x87, 0x5f);
+    table[66]  = RGB( 0x5f, 0x87, 0x87);
+    table[67]  = RGB( 0x5f, 0x87, 0xaf);
+    table[68]  = RGB( 0x5f, 0x87, 0xd7);
+    table[69]  = RGB( 0x5f, 0x87, 0xff);
+    table[70]  = RGB( 0x5f, 0xaf, 0x00);
+    table[71]  = RGB( 0x5f, 0xaf, 0x5f);
+    table[72]  = RGB( 0x5f, 0xaf, 0x87);
+    table[73]  = RGB( 0x5f, 0xaf, 0xaf);
+    table[74]  = RGB( 0x5f, 0xaf, 0xd7);
+    table[75]  = RGB( 0x5f, 0xaf, 0xff);
+    table[76]  = RGB( 0x5f, 0xd7, 0x00);
+    table[77]  = RGB( 0x5f, 0xd7, 0x5f);
+    table[78]  = RGB( 0x5f, 0xd7, 0x87);
+    table[79]  = RGB( 0x5f, 0xd7, 0xaf);
+    table[80]  = RGB( 0x5f, 0xd7, 0xd7);
+    table[81]  = RGB( 0x5f, 0xd7, 0xff);
+    table[82]  = RGB( 0x5f, 0xff, 0x00);
+    table[83]  = RGB( 0x5f, 0xff, 0x5f);
+    table[84]  = RGB( 0x5f, 0xff, 0x87);
+    table[85]  = RGB( 0x5f, 0xff, 0xaf);
+    table[86]  = RGB( 0x5f, 0xff, 0xd7);
+    table[87]  = RGB( 0x5f, 0xff, 0xff);
+    table[88]  = RGB( 0x87, 0x00, 0x00);
+    table[89]  = RGB( 0x87, 0x00, 0x5f);
+    table[90]  = RGB( 0x87, 0x00, 0x87);
+    table[91]  = RGB( 0x87, 0x00, 0xaf);
+    table[92]  = RGB( 0x87, 0x00, 0xd7);
+    table[93]  = RGB( 0x87, 0x00, 0xff);
+    table[94]  = RGB( 0x87, 0x5f, 0x00);
+    table[95]  = RGB( 0x87, 0x5f, 0x5f);
+    table[96]  = RGB( 0x87, 0x5f, 0x87);
+    table[97]  = RGB( 0x87, 0x5f, 0xaf);
+    table[98]  = RGB( 0x87, 0x5f, 0xd7);
+    table[99]  = RGB( 0x87, 0x5f, 0xff);
+    table[100] = RGB(0x87, 0x87, 0x00);
+    table[101] = RGB(0x87, 0x87, 0x5f);
+    table[102] = RGB(0x87, 0x87, 0x87);
+    table[103] = RGB(0x87, 0x87, 0xaf);
+    table[104] = RGB(0x87, 0x87, 0xd7);
+    table[105] = RGB(0x87, 0x87, 0xff);
+    table[106] = RGB(0x87, 0xaf, 0x00);
+    table[107] = RGB(0x87, 0xaf, 0x5f);
+    table[108] = RGB(0x87, 0xaf, 0x87);
+    table[109] = RGB(0x87, 0xaf, 0xaf);
+    table[110] = RGB(0x87, 0xaf, 0xd7);
+    table[111] = RGB(0x87, 0xaf, 0xff);
+    table[112] = RGB(0x87, 0xd7, 0x00);
+    table[113] = RGB(0x87, 0xd7, 0x5f);
+    table[114] = RGB(0x87, 0xd7, 0x87);
+    table[115] = RGB(0x87, 0xd7, 0xaf);
+    table[116] = RGB(0x87, 0xd7, 0xd7);
+    table[117] = RGB(0x87, 0xd7, 0xff);
+    table[118] = RGB(0x87, 0xff, 0x00);
+    table[119] = RGB(0x87, 0xff, 0x5f);
+    table[120] = RGB(0x87, 0xff, 0x87);
+    table[121] = RGB(0x87, 0xff, 0xaf);
+    table[122] = RGB(0x87, 0xff, 0xd7);
+    table[123] = RGB(0x87, 0xff, 0xff);
+    table[124] = RGB(0xaf, 0x00, 0x00);
+    table[125] = RGB(0xaf, 0x00, 0x5f);
+    table[126] = RGB(0xaf, 0x00, 0x87);
+    table[127] = RGB(0xaf, 0x00, 0xaf);
+    table[128] = RGB(0xaf, 0x00, 0xd7);
+    table[129] = RGB(0xaf, 0x00, 0xff);
+    table[130] = RGB(0xaf, 0x5f, 0x00);
+    table[131] = RGB(0xaf, 0x5f, 0x5f);
+    table[132] = RGB(0xaf, 0x5f, 0x87);
+    table[133] = RGB(0xaf, 0x5f, 0xaf);
+    table[134] = RGB(0xaf, 0x5f, 0xd7);
+    table[135] = RGB(0xaf, 0x5f, 0xff);
+    table[136] = RGB(0xaf, 0x87, 0x00);
+    table[137] = RGB(0xaf, 0x87, 0x5f);
+    table[138] = RGB(0xaf, 0x87, 0x87);
+    table[139] = RGB(0xaf, 0x87, 0xaf);
+    table[140] = RGB(0xaf, 0x87, 0xd7);
+    table[141] = RGB(0xaf, 0x87, 0xff);
+    table[142] = RGB(0xaf, 0xaf, 0x00);
+    table[143] = RGB(0xaf, 0xaf, 0x5f);
+    table[144] = RGB(0xaf, 0xaf, 0x87);
+    table[145] = RGB(0xaf, 0xaf, 0xaf);
+    table[146] = RGB(0xaf, 0xaf, 0xd7);
+    table[147] = RGB(0xaf, 0xaf, 0xff);
+    table[148] = RGB(0xaf, 0xd7, 0x00);
+    table[149] = RGB(0xaf, 0xd7, 0x5f);
+    table[150] = RGB(0xaf, 0xd7, 0x87);
+    table[151] = RGB(0xaf, 0xd7, 0xaf);
+    table[152] = RGB(0xaf, 0xd7, 0xd7);
+    table[153] = RGB(0xaf, 0xd7, 0xff);
+    table[154] = RGB(0xaf, 0xff, 0x00);
+    table[155] = RGB(0xaf, 0xff, 0x5f);
+    table[156] = RGB(0xaf, 0xff, 0x87);
+    table[157] = RGB(0xaf, 0xff, 0xaf);
+    table[158] = RGB(0xaf, 0xff, 0xd7);
+    table[159] = RGB(0xaf, 0xff, 0xff);
+    table[160] = RGB(0xd7, 0x00, 0x00);
+    table[161] = RGB(0xd7, 0x00, 0x5f);
+    table[162] = RGB(0xd7, 0x00, 0x87);
+    table[163] = RGB(0xd7, 0x00, 0xaf);
+    table[164] = RGB(0xd7, 0x00, 0xd7);
+    table[165] = RGB(0xd7, 0x00, 0xff);
+    table[166] = RGB(0xd7, 0x5f, 0x00);
+    table[167] = RGB(0xd7, 0x5f, 0x5f);
+    table[168] = RGB(0xd7, 0x5f, 0x87);
+    table[169] = RGB(0xd7, 0x5f, 0xaf);
+    table[170] = RGB(0xd7, 0x5f, 0xd7);
+    table[171] = RGB(0xd7, 0x5f, 0xff);
+    table[172] = RGB(0xd7, 0x87, 0x00);
+    table[173] = RGB(0xd7, 0x87, 0x5f);
+    table[174] = RGB(0xd7, 0x87, 0x87);
+    table[175] = RGB(0xd7, 0x87, 0xaf);
+    table[176] = RGB(0xd7, 0x87, 0xd7);
+    table[177] = RGB(0xd7, 0x87, 0xff);
+    table[178] = RGB(0xdf, 0xaf, 0x00);
+    table[179] = RGB(0xdf, 0xaf, 0x5f);
+    table[180] = RGB(0xdf, 0xaf, 0x87);
+    table[181] = RGB(0xdf, 0xaf, 0xaf);
+    table[182] = RGB(0xdf, 0xaf, 0xd7);
+    table[183] = RGB(0xdf, 0xaf, 0xff);
+    table[184] = RGB(0xdf, 0xd7, 0x00);
+    table[185] = RGB(0xdf, 0xd7, 0x5f);
+    table[186] = RGB(0xdf, 0xd7, 0x87);
+    table[187] = RGB(0xdf, 0xd7, 0xaf);
+    table[188] = RGB(0xdf, 0xd7, 0xd7);
+    table[189] = RGB(0xdf, 0xd7, 0xff);
+    table[190] = RGB(0xdf, 0xff, 0x00);
+    table[191] = RGB(0xdf, 0xff, 0x5f);
+    table[192] = RGB(0xdf, 0xff, 0x87);
+    table[193] = RGB(0xdf, 0xff, 0xaf);
+    table[194] = RGB(0xdf, 0xff, 0xd7);
+    table[195] = RGB(0xdf, 0xff, 0xff);
+    table[196] = RGB(0xff, 0x00, 0x00);
+    table[197] = RGB(0xff, 0x00, 0x5f);
+    table[198] = RGB(0xff, 0x00, 0x87);
+    table[199] = RGB(0xff, 0x00, 0xaf);
+    table[200] = RGB(0xff, 0x00, 0xd7);
+    table[201] = RGB(0xff, 0x00, 0xff);
+    table[202] = RGB(0xff, 0x5f, 0x00);
+    table[203] = RGB(0xff, 0x5f, 0x5f);
+    table[204] = RGB(0xff, 0x5f, 0x87);
+    table[205] = RGB(0xff, 0x5f, 0xaf);
+    table[206] = RGB(0xff, 0x5f, 0xd7);
+    table[207] = RGB(0xff, 0x5f, 0xff);
+    table[208] = RGB(0xff, 0x87, 0x00);
+    table[209] = RGB(0xff, 0x87, 0x5f);
+    table[210] = RGB(0xff, 0x87, 0x87);
+    table[211] = RGB(0xff, 0x87, 0xaf);
+    table[212] = RGB(0xff, 0x87, 0xd7);
+    table[213] = RGB(0xff, 0x87, 0xff);
+    table[214] = RGB(0xff, 0xaf, 0x00);
+    table[215] = RGB(0xff, 0xaf, 0x5f);
+    table[216] = RGB(0xff, 0xaf, 0x87);
+    table[217] = RGB(0xff, 0xaf, 0xaf);
+    table[218] = RGB(0xff, 0xaf, 0xd7);
+    table[219] = RGB(0xff, 0xaf, 0xff);
+    table[220] = RGB(0xff, 0xd7, 0x00);
+    table[221] = RGB(0xff, 0xd7, 0x5f);
+    table[222] = RGB(0xff, 0xd7, 0x87);
+    table[223] = RGB(0xff, 0xd7, 0xaf);
+    table[224] = RGB(0xff, 0xd7, 0xd7);
+    table[225] = RGB(0xff, 0xd7, 0xff);
+    table[226] = RGB(0xff, 0xff, 0x00);
+    table[227] = RGB(0xff, 0xff, 0x5f);
+    table[228] = RGB(0xff, 0xff, 0x87);
+    table[229] = RGB(0xff, 0xff, 0xaf);
+    table[230] = RGB(0xff, 0xff, 0xd7);
+    table[231] = RGB(0xff, 0xff, 0xff);
+    table[232] = RGB(0x08, 0x08, 0x08);
+    table[233] = RGB(0x12, 0x12, 0x12);
+    table[234] = RGB(0x1c, 0x1c, 0x1c);
+    table[235] = RGB(0x26, 0x26, 0x26);
+    table[236] = RGB(0x30, 0x30, 0x30);
+    table[237] = RGB(0x3a, 0x3a, 0x3a);
+    table[238] = RGB(0x44, 0x44, 0x44);
+    table[239] = RGB(0x4e, 0x4e, 0x4e);
+    table[240] = RGB(0x58, 0x58, 0x58);
+    table[241] = RGB(0x62, 0x62, 0x62);
+    table[242] = RGB(0x6c, 0x6c, 0x6c);
+    table[243] = RGB(0x76, 0x76, 0x76);
+    table[244] = RGB(0x80, 0x80, 0x80);
+    table[245] = RGB(0x8a, 0x8a, 0x8a);
+    table[246] = RGB(0x94, 0x94, 0x94);
+    table[247] = RGB(0x9e, 0x9e, 0x9e);
+    table[248] = RGB(0xa8, 0xa8, 0xa8);
+    table[249] = RGB(0xb2, 0xb2, 0xb2);
+    table[250] = RGB(0xbc, 0xbc, 0xbc);
+    table[251] = RGB(0xc6, 0xc6, 0xc6);
+    table[252] = RGB(0xd0, 0xd0, 0xd0);
+    table[253] = RGB(0xda, 0xda, 0xda);
+    table[254] = RGB(0xe4, 0xe4, 0xe4);
+    table[255] = RGB(0xee, 0xee, 0xee);
+    // clang-format on
+}
+
+// Function Description:
+// - Generate a Version 5 UUID (specified in RFC4122 4.3)
+//   v5 UUIDs are stable given the same namespace and "name".
+// Arguments:
+// - namespaceGuid: The GUID of the v5 UUID namespace, which provides both
+//                  a seed and a tacit agreement that all UUIDs generated
+//                  with it will follow the same data format.
+// - name: Bytes comprising the name (in a namespace-specific format)
+// Return Value:
+// - a new stable v5 UUID
+GUID Utils::CreateV5Uuid(const GUID& namespaceGuid, const gsl::span<const gsl::byte> name)
+{
+    // v5 uuid generation happens over values in network byte order, so let's enforce that
+    auto correctEndianNamespaceGuid{ EndianSwap(namespaceGuid) };
+
+    wil::unique_bcrypt_hash hash;
+    THROW_IF_NTSTATUS_FAILED(BCryptCreateHash(BCRYPT_SHA1_ALG_HANDLE, &hash, nullptr, 0, nullptr, 0, 0));
+
+    // According to N4713 8.2.1.11 [basic.lval], accessing the bytes underlying an object
+    // through unsigned char or char pointer *is defined*.
+    THROW_IF_NTSTATUS_FAILED(BCryptHashData(hash.get(), reinterpret_cast<PUCHAR>(&correctEndianNamespaceGuid), sizeof(GUID), 0));
+    // BCryptHashData is ill-specified in that it leaves off "const" qualification for pbInput
+    THROW_IF_NTSTATUS_FAILED(BCryptHashData(hash.get(), reinterpret_cast<PUCHAR>(const_cast<gsl::byte*>(name.data())), gsl::narrow<ULONG>(name.size()), 0));
+
+    std::array<uint8_t, 20> buffer;
+    THROW_IF_NTSTATUS_FAILED(BCryptFinishHash(hash.get(), buffer.data(), gsl::narrow<ULONG>(buffer.size()), 0));
+
+    buffer.at(6) = (buffer.at(6) & 0x0F) | 0x50; // set the uuid version to 5
+    buffer.at(8) = (buffer.at(8) & 0x3F) | 0x80; // set the variant to 2 (RFC4122)
+
+    // We're using memcpy here pursuant to N4713 6.7.2/3 [basic.types],
+    // "...the underlying bytes making up the object can be copied into an array
+    // of char or unsigned char...array is copied back into the object..."
+    // std::copy may compile down to ::memcpy for these types, but using it might
+    // contravene the standard and nobody's got time for that.
+    GUID newGuid{ 0 };
+    ::memcpy_s(&newGuid, sizeof(GUID), buffer.data(), sizeof(GUID));
+    return EndianSwap(newGuid);
+}