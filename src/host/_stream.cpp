// Copyright (c) Microsoft Corporation.
// Licensed under the MIT license.

#include "precomp.h"

#include "ApiRoutines.h"

#include "_stream.h"
#include "stream.h"
#include "writeData.hpp"

#include "_output.h"
#include "output.h"
#include "dbcs.h"
#include "handle.h"
#include "misc.h"

#include "../types/inc/convert.hpp"
#include "../types/inc/GlyphWidth.hpp"
#include "../types/inc/Viewport.hpp"

#include "..\interactivity\inc\ServiceLocator.hpp"

#pragma hdrstop
using namespace Microsoft::Console::Types;
using Microsoft::Console::Interactivity::ServiceLocator;
using Microsoft::Console::VirtualTerminal::StateMachine;
// Used by WriteCharsLegacy.
#define IS_GLYPH_CHAR(wch) (((wch) >= L' ') && ((wch) != 0x007F))

constexpr unsigned int LOCAL_BUFFER_SIZE = 100;

// Routine Description:
// - This routine updates the cursor position.  Its input is the non-special
//   cased new location of the cursor.  For example, if the cursor were being
//   moved one space backwards from the left edge of the screen, the X
//   coordinate would be -1.  This routine would set the X coordinate to
//   the right edge of the screen and decrement the Y coordinate by one.
// Arguments:
// - screenInfo - reference to screen buffer information structure.
// - coordCursor - New location of cursor.
// - fKeepCursorVisible - TRUE if changing window origin desirable when hit right edge
// Return Value:
[[nodiscard]] NTSTATUS AdjustCursorPosition(SCREEN_INFORMATION& screenInfo,
                                            _In_ COORD coordCursor,
                                            const BOOL fKeepCursorVisible,
                                            _Inout_opt_ PSHORT psScrollY)
{
    const bool inVtMode = WI_IsFlagSet(screenInfo.OutputMode, ENABLE_VIRTUAL_TERMINAL_PROCESSING);
    const COORD bufferSize = screenInfo.GetBufferSize().Dimensions();
    if (coordCursor.X < 0)
    {
        if (coordCursor.Y > 0)
        {
            coordCursor.X = (SHORT)(bufferSize.X + coordCursor.X);
            coordCursor.Y = (SHORT)(coordCursor.Y - 1);
        }
        else
        {
            coordCursor.X = 0;
        }
    }
    else if (coordCursor.X >= bufferSize.X)
    {
        // at end of line. if wrap mode, wrap cursor.  otherwise leave it where it is.
        if (screenInfo.OutputMode & ENABLE_WRAP_AT_EOL_OUTPUT)
        {
            coordCursor.Y += coordCursor.X / bufferSize.X;
            coordCursor.X = coordCursor.X % bufferSize.X;
        }
        else
        {
            if (inVtMode)
            {
                // In VT mode, the cursor must be left in the last column.
                coordCursor.X = bufferSize.X - 1;
            }
            else
            {
                // For legacy apps, it is left where it was at the start of the write.
                coordCursor.X = screenInfo.GetTextBuffer().GetCursor().GetPosition().X;
            }
        }
    }

    // The VT standard requires the lines revealed when scrolling are filled
    // with the current background color, but with no meta attributes set.
    auto fillAttributes = screenInfo.GetAttributes();
    fillAttributes.SetStandardErase();

    const auto relativeMargins = screenInfo.GetRelativeScrollMargins();
    auto viewport = screenInfo.GetViewport();
    SMALL_RECT srMargins = screenInfo.GetAbsoluteScrollMargins().ToInclusive();
    const bool fMarginsSet = srMargins.Bottom > srMargins.Top;
    COORD currentCursor = screenInfo.GetTextBuffer().GetCursor().GetPosition();
    const int iCurrentCursorY = currentCursor.Y;

    const bool fCursorInMargins = iCurrentCursorY <= srMargins.Bottom && iCurrentCursorY >= srMargins.Top;
    const bool cursorAboveViewport = coordCursor.Y < 0 && inVtMode;
    const bool fScrollDown = fMarginsSet && fCursorInMargins && (coordCursor.Y > srMargins.Bottom);
    bool fScrollUp = fMarginsSet && fCursorInMargins && (coordCursor.Y < srMargins.Top);

    const bool fScrollUpWithoutMargins = (!fMarginsSet) && cursorAboveViewport;
    // if we're in VT mode, AND MARGINS AREN'T SET and a Reverse Line Feed took the cursor up past the top of the viewport,
    //   VT style scroll the contents of the screen.
    // This can happen in applications like `less`, that don't set margins, because they're going to
    //   scroll the entire screen anyways, so no need for them to ever set the margins.
    if (fScrollUpWithoutMargins)
    {
        fScrollUp = true;
        srMargins.Top = 0;
        srMargins.Bottom = screenInfo.GetViewport().BottomInclusive();
    }

    const bool scrollDownAtTop = fScrollDown && relativeMargins.Top() == 0;
    if (scrollDownAtTop)
    {
        // We're trying to scroll down, and the top margin is at the top of the viewport.
        // In this case, we want the lines that are "scrolled off" to appear in
        //      the scrollback instead of being discarded.
        // To do this, we're going to scroll everything starting at the bottom
        //  margin down, then move the viewport down.

        const SHORT delta = coordCursor.Y - srMargins.Bottom;
        SMALL_RECT scrollRect{ 0 };
        scrollRect.Left = 0;
        scrollRect.Top = srMargins.Bottom + 1; // One below margins
        scrollRect.Bottom = bufferSize.Y - 1; // -1, otherwise this would be an exclusive rect.
        scrollRect.Right = bufferSize.X - 1; // -1, otherwise this would be an exclusive rect.

        // This is the Y position we're moving the contents below the bottom margin to.
        SHORT moveToYPosition = scrollRect.Top + delta;

        // This is where the viewport will need to be to give the effect of
        //      scrolling the contents in the margins.
        SHORT newViewTop = viewport.Top() + delta;

        // This is how many new lines need to be added to the buffer to support this operation.
        const SHORT newRows = (viewport.BottomExclusive() + delta) - bufferSize.Y;

        // If we're near the bottom of the buffer, we might need to insert some
        //      new rows at the bottom.
        // If we do this, then the viewport is now one line higher than it used
        //      to be, so it needs to move down by one less line.
        for (auto i = 0; i < newRows; i++)
        {
            screenInfo.GetTextBuffer().IncrementCircularBuffer();
            moveToYPosition--;
            newViewTop--;
            scrollRect.Top--;
        }

        const COORD newPostMarginsOrigin = { 0, moveToYPosition };
        const COORD newViewOrigin = { 0, newViewTop };

        try
        {
            ScrollRegion(screenInfo, scrollRect, std::nullopt, newPostMarginsOrigin, UNICODE_SPACE, fillAttributes);
        }
        CATCH_LOG();

        // Move the viewport down
        auto hr = screenInfo.SetViewportOrigin(true, newViewOrigin, true);
        if (FAILED(hr))
        {
            return NTSTATUS_FROM_HRESULT(hr);
        }
        // If we didn't actually move the viewport, it's because we're at the
        //      bottom of the buffer, and the top lines of the viewport have
        //      changed. Manually invalidate here, to make sure the screen
        //      displays the correct text.
        if (newViewOrigin == viewport.Origin())
        {
            // Inside this block, we're shifting down at the bottom.
            // This means that we had something like this:
            // AAAA
            // BBBB
            // CCCC
            // DDDD
            // EEEE
            //
            // Our margins were set for lines A-D, but not on line E.
            // So we circled the whole buffer up by one:
            // BBBB
            // CCCC
            // DDDD
            // EEEE
            // <blank, was AAAA>
            //
            // Then we scrolled the contents of everything OUTSIDE the margin frame down.
            // BBBB
            // CCCC
            // DDDD
            // <blank, filled during scroll down of EEEE>
            // EEEE
            //
            // And now we need to report that only the bottom line didn't "move" as we put the EEEE
            // back where it started, but everything else moved.
            // In this case, delta was 1. So the amount that moved is the entire viewport height minus the delta.
            Viewport invalid = Viewport::FromDimensions(viewport.Origin(), { viewport.Width(), viewport.Height() - delta });
            screenInfo.GetRenderTarget().TriggerRedraw(invalid);
        }

        // reset where our local viewport is, and recalculate the cursor and
        //      margin positions.
        viewport = screenInfo.GetViewport();
        if (newRows > 0)
        {
            currentCursor.Y -= newRows;
            coordCursor.Y -= newRows;
        }
        srMargins = screenInfo.GetAbsoluteScrollMargins().ToInclusive();
    }

    // If we did the above scrollDownAtTop case, then we've already scrolled
    //      the margins content, and we can skip this.
    if (fScrollUp || (fScrollDown && !scrollDownAtTop))
    {
        SHORT diff = coordCursor.Y - (fScrollUp ? srMargins.Top : srMargins.Bottom);

        SMALL_RECT scrollRect = { 0 };
        scrollRect.Top = srMargins.Top;
        scrollRect.Bottom = srMargins.Bottom;
        scrollRect.Left = 0; // NOTE: Left/Right Scroll margins don't do anything currently.
        scrollRect.Right = bufferSize.X - 1; // -1, otherwise this would be an exclusive rect.

        COORD dest;
        dest.X = scrollRect.Left;
        dest.Y = scrollRect.Top - diff;

        try
        {
            ScrollRegion(screenInfo, scrollRect, scrollRect, dest, UNICODE_SPACE, fillAttributes);
        }
        CATCH_LOG();

        coordCursor.Y -= diff;
    }

    // If the margins are set, then it shouldn't be possible for the cursor to
    //   move below the bottom of the viewport. Either it should be constrained
    //   inside the margins by one of the scrollDown cases handled above, or
    //   we'll need to clamp it inside the viewport here.
    if (fMarginsSet && coordCursor.Y > viewport.BottomInclusive())
    {
        coordCursor.Y = viewport.BottomInclusive();
    }

    NTSTATUS Status = STATUS_SUCCESS;

    if (coordCursor.Y >= bufferSize.Y)
    {
        // At the end of the buffer. Scroll contents of screen buffer so new position is visible.
        FAIL_FAST_IF(!(coordCursor.Y == bufferSize.Y));
        if (!StreamScrollRegion(screenInfo))
        {
            Status = STATUS_NO_MEMORY;
        }

        if (nullptr != psScrollY)
        {
            *psScrollY += (SHORT)(bufferSize.Y - coordCursor.Y - 1);
        }
        coordCursor.Y += (SHORT)(bufferSize.Y - coordCursor.Y - 1);
    }

    const bool cursorMovedPastViewport = coordCursor.Y > screenInfo.GetViewport().BottomInclusive();
    const bool cursorMovedPastVirtualViewport = coordCursor.Y > screenInfo.GetVirtualViewport().BottomInclusive();
    if (NT_SUCCESS(Status))
    {
        // if at right or bottom edge of window, scroll right or down one char.
        if (cursorMovedPastViewport)
        {
            COORD WindowOrigin;
            WindowOrigin.X = 0;
            WindowOrigin.Y = coordCursor.Y - screenInfo.GetViewport().BottomInclusive();
            Status = screenInfo.SetViewportOrigin(false, WindowOrigin, true);
        }
    }

    if (NT_SUCCESS(Status))
    {
        if (fKeepCursorVisible)
        {
            screenInfo.MakeCursorVisible(coordCursor);
        }
        Status = screenInfo.SetCursorPosition(coordCursor, !!fKeepCursorVisible);

        // MSFT:19989333 - Only re-initialize the cursor row if the cursor moved
        //      below the terminal section of the buffer (the virtual viewport),
        //      and the visible part of the buffer (the actual viewport).
        // If this is only cursorMovedPastViewport, and you scroll up, then type
        //      a character, we'll re-initialize the line the cursor is on.
        // If this is only cursorMovedPastVirtualViewport and you scroll down,
        //      (with terminal scrolling disabled) then all lines newly exposed
        //      will get their attributes constantly cleared out.
        // Both cursorMovedPastViewport and cursorMovedPastVirtualViewport works
        if (inVtMode && cursorMovedPastViewport && cursorMovedPastVirtualViewport)
        {
            screenInfo.InitializeCursorRowAttributes();
        }
    }

    return Status;
}

// Routine Description:
// - This routine writes a string to the screen, processing any embedded
//   unicode characters.  The string is also copied to the input buffer, if
//   the output mode is line mode.
// Arguments:
// - screenInfo - reference to screen buffer information structure.
// - pwchBufferBackupLimit - Pointer to beginning of buffer.
// - pwchBuffer - Pointer to buffer to copy string to.  assumed to be at least as long as pwchRealUnicode.
//                This pointer is updated to point to the next position in the buffer.
// - pwchRealUnicode - Pointer to string to write.
// - pcb - On input, number of bytes to write.  On output, number of bytes written.
// - pcSpaces - On output, the number of spaces consumed by the written characters.
// - dwFlags -
//      WC_DESTRUCTIVE_BACKSPACE backspace overwrites characters.
//      WC_KEEP_CURSOR_VISIBLE   change window origin desirable when hit rt. edge
//      WC_ECHO                  if called by Read (echoing characters)
// Return Value:
// Note:
// - This routine does not process tabs and backspace properly.  That code will be implemented as part of the line editing services.
[[nodiscard]] NTSTATUS WriteCharsLegacy(SCREEN_INFORMATION& screenInfo,
                                        _In_range_(<=, pwchBuffer) const wchar_t* const pwchBufferBackupLimit,
                                        _In_ const wchar_t* pwchBuffer,
                                        _In_reads_bytes_(*pcb) const wchar_t* pwchRealUnicode,
                                        _Inout_ size_t* const pcb,
                                        _Out_opt_ size_t* const pcSpaces,
                                        const SHORT sOriginalXPosition,
                                        const DWORD dwFlags,
                                        _Inout_opt_ PSHORT const psScrollY)
{
    const CONSOLE_INFORMATION& gci = ServiceLocator::LocateGlobals().getConsoleInformation();
    TextBuffer& textBuffer = screenInfo.GetTextBuffer();
    Cursor& cursor = textBuffer.GetCursor();
    COORD CursorPosition = cursor.GetPosition();
    NTSTATUS Status = STATUS_SUCCESS;
    SHORT XPosition;
    WCHAR LocalBuffer[LOCAL_BUFFER_SIZE];
    size_t TempNumSpaces = 0;
    const bool fUnprocessed = WI_IsFlagClear(screenInfo.OutputMode, ENABLE_PROCESSED_OUTPUT);
    const bool fWrapAtEOL = WI_IsFlagSet(screenInfo.OutputMode, ENABLE_WRAP_AT_EOL_OUTPUT);

    // Must not adjust cursor here. It has to stay on for many write scenarios. Consumers should call for the
    // cursor to be turned off if they want that.

    const TextAttribute Attributes = screenInfo.GetAttributes();
    const size_t BufferSize = *pcb;
    *pcb = 0;

    const wchar_t* lpString = pwchRealUnicode;

    const COORD coordScreenBufferSize = screenInfo.GetBufferSize().Dimensions();

    while (*pcb < BufferSize)
    {
        // correct for delayed EOL
        if (cursor.IsDelayedEOLWrap() && fWrapAtEOL)
        {
            const COORD coordDelayedAt = cursor.GetDelayedAtPosition();
            cursor.ResetDelayEOLWrap();
            // Only act on a delayed EOL if we didn't move the cursor to a different position from where the EOL was marked.
            if (coordDelayedAt.X == CursorPosition.X && coordDelayedAt.Y == CursorPosition.Y)
            {
                CursorPosition.X = 0;
                CursorPosition.Y++;

                Status = AdjustCursorPosition(screenInfo, CursorPosition, WI_IsFlagSet(dwFlags, WC_KEEP_CURSOR_VISIBLE), psScrollY);

                CursorPosition = cursor.GetPosition();
            }
        }

        // As an optimization, collect characters in buffer and print out all at once.
        XPosition = cursor.GetPosition().X;
        size_t i = 0;
        wchar_t* LocalBufPtr = LocalBuffer;
        while (*pcb < BufferSize && i < LOCAL_BUFFER_SIZE && XPosition < coordScreenBufferSize.X)
        {
#pragma prefast(suppress : 26019, "Buffer is taken in multiples of 2. Validation is ok.")
            const wchar_t Char = *lpString;
            const wchar_t RealUnicodeChar = *pwchRealUnicode;
            if (IS_GLYPH_CHAR(RealUnicodeChar) || fUnprocessed)
            {
                if (IsGlyphFullWidth(Char))
                {
                    if (i < (LOCAL_BUFFER_SIZE - 1) && XPosition < (coordScreenBufferSize.X - 1))
                    {
                        *LocalBufPtr++ = Char;

                        // cursor adjusted by 2 because the char is double width
                        XPosition += 2;
                        i += 1;
                        pwchBuffer++;
                    }
                    else
                    {
                        goto EndWhile;
                    }
                }
                else
                {
                    *LocalBufPtr = Char;
                    LocalBufPtr++;
                    XPosition++;
                    i++;
                    pwchBuffer++;
                }
            }
            else
            {
                FAIL_FAST_IF(!(WI_IsFlagSet(screenInfo.OutputMode, ENABLE_PROCESSED_OUTPUT)));
                switch (RealUnicodeChar)
                {
                case UNICODE_BELL:
                    if (dwFlags & WC_ECHO)
                    {
                        goto CtrlChar;
                    }
                    else
                    {
                        screenInfo.SendNotifyBeep();
                    }
                    break;
                case UNICODE_BACKSPACE:

                    // automatically go to EndWhile.  this is because
                    // backspace is not destructive, so "aBkSp" prints
                    // a with the cursor on the "a". we could achieve
                    // this behavior staying in this loop and figuring out
                    // the string that needs to be printed, but it would
                    // be expensive and it's the exceptional case.

                    goto EndWhile;
                    break;
                case UNICODE_TAB:
                {
                    const ULONG TabSize = NUMBER_OF_SPACES_IN_TAB(XPosition);
                    XPosition = (SHORT)(XPosition + TabSize);
                    if (XPosition >= coordScreenBufferSize.X)
                    {
                        goto EndWhile;
                    }

                    for (ULONG j = 0; j < TabSize && i < LOCAL_BUFFER_SIZE; j++, i++)
                    {
                        *LocalBufPtr = UNICODE_SPACE;
                        LocalBufPtr++;
                    }

                    pwchBuffer++;
                    break;
                }
                case UNICODE_LINEFEED:
                case UNICODE_CARRIAGERETURN:
                    goto EndWhile;
                default:

                    // if char is ctrl char, write ^char.
                    if ((dwFlags & WC_ECHO) && (IS_CONTROL_CHAR(RealUnicodeChar)))
                    {
                    CtrlChar:
                        if (i < (LOCAL_BUFFER_SIZE - 1))
                        {
                            *LocalBufPtr = (WCHAR)'^';
                            LocalBufPtr++;
                            XPosition++;
                            i++;

                            *LocalBufPtr = (WCHAR)(RealUnicodeChar + (WCHAR)'@');
                            LocalBufPtr++;
                            XPosition++;
                            i++;

                            pwchBuffer++;
                        }
                        else
                        {
                            goto EndWhile;
                        }
                    }
                    else
                    {
                        if (Char == UNICODE_NULL)
                        {
                            *LocalBufPtr = UNICODE_SPACE;
                        }
                        else
                        {
                            // As a special favor to incompetent apps that attempt to display control chars,
                            // convert to corresponding OEM Glyph Chars
                            WORD CharType;

                            GetStringTypeW(CT_CTYPE1, &RealUnicodeChar, 1, &CharType);
                            if (WI_IsFlagSet(CharType, C1_CNTRL))
                            {
                                ConvertOutputToUnicode(gci.OutputCP,
                                                       (LPSTR)&RealUnicodeChar,
                                                       1,
                                                       LocalBufPtr,
                                                       1);
                            }
                            else
                            {
                                *LocalBufPtr = Char;
                            }
                        }

                        LocalBufPtr++;
                        XPosition++;
                        i++;
                        pwchBuffer++;
                    }
                }
            }
            lpString++;
            pwchRealUnicode++;
            *pcb += sizeof(WCHAR);
        }
    EndWhile:
        if (i != 0)
        {
            CursorPosition = cursor.GetPosition();

            // Make sure we don't write past the end of the buffer.
            if (i > gsl::narrow_cast<size_t>(coordScreenBufferSize.X) - CursorPosition.X)
            {
                i = gsl::narrow_cast<size_t>(coordScreenBufferSize.X) - CursorPosition.X;
            }

            // line was wrapped if we're writing up to the end of the current row
            OutputCellIterator it(std::wstring_view(LocalBuffer, i), Attributes);
            const auto itEnd = screenInfo.Write(it);

            // Notify accessibility
            screenInfo.NotifyAccessibilityEventing(CursorPosition.X, CursorPosition.Y, CursorPosition.X + gsl::narrow<SHORT>(i - 1), CursorPosition.Y);

            // The number of "spaces" or "cells" we have consumed needs to be reported and stored for later
            // when/if we need to erase the command line.
            TempNumSpaces += itEnd.GetCellDistance(it);
            CursorPosition.X = XPosition;

            // enforce a delayed newline if we're about to pass the end and the WC_DELAY_EOL_WRAP flag is set.
            if (WI_IsFlagSet(dwFlags, WC_DELAY_EOL_WRAP) && CursorPosition.X >= coordScreenBufferSize.X && fWrapAtEOL)
            {
                // Our cursor position as of this time is going to remain on the last position in this column.
                CursorPosition.X = coordScreenBufferSize.X - 1;

                // Update in the structures that we're still pointing to the last character in the row
                cursor.SetPosition(CursorPosition);

                // Record for the delay comparison that we're delaying on the last character in the row
                cursor.DelayEOLWrap(CursorPosition);
            }
            else
            {
                Status = AdjustCursorPosition(screenInfo, CursorPosition, WI_IsFlagSet(dwFlags, WC_KEEP_CURSOR_VISIBLE), psScrollY);
            }

            if (*pcb == BufferSize)
            {
                if (nullptr != pcSpaces)
                {
                    *pcSpaces = TempNumSpaces;
                }
                return STATUS_SUCCESS;
            }
            continue;
        }
        else if (*pcb >= BufferSize)
        {
            FAIL_FAST_IF(!(WI_IsFlagSet(screenInfo.OutputMode, ENABLE_PROCESSED_OUTPUT)));

            // this catches the case where the number of backspaces == the number of characters.
            if (nullptr != pcSpaces)
            {
                *pcSpaces = TempNumSpaces;
            }
            return STATUS_SUCCESS;
        }

        FAIL_FAST_IF(!(WI_IsFlagSet(screenInfo.OutputMode, ENABLE_PROCESSED_OUTPUT)));
        switch (*lpString)
        {
        case UNICODE_BACKSPACE:
        {
            // move cursor backwards one space. overwrite current char with blank.
            // we get here because we have to backspace from the beginning of the line
            TempNumSpaces -= 1;
            if (pwchBuffer == pwchBufferBackupLimit)
            {
                CursorPosition.X -= 1;
            }
            else
            {
                const wchar_t* Tmp;
                wchar_t* Tmp2 = nullptr;
                WCHAR LastChar;

                const size_t bufferSize = pwchBuffer - pwchBufferBackupLimit;
                std::unique_ptr<wchar_t[]> buffer;
                try
                {
                    buffer = std::make_unique<wchar_t[]>(bufferSize);
                    std::fill_n(buffer.get(), bufferSize, UNICODE_NULL);
                }
                catch (...)
                {
                    return NTSTATUS_FROM_HRESULT(wil::ResultFromCaughtException());
                }

                for (i = 0, Tmp2 = buffer.get(), Tmp = pwchBufferBackupLimit;
                     i < bufferSize;
                     i++, Tmp++)
                {
                    // see 18120085, these two need to be separate if statements
                    if (*Tmp == UNICODE_BACKSPACE)
                    {
                        //it is important we do nothing in the else case for
                        //      this one instead of falling through to the below else.
                        if (Tmp2 > buffer.get())
                        {
                            Tmp2--;
                        }
                    }
                    else
                    {
                        FAIL_FAST_IF(!(Tmp2 >= buffer.get()));
                        *Tmp2++ = *Tmp;
                    }
                }
                if (Tmp2 == buffer.get())
                {
                    LastChar = UNICODE_SPACE;
                }
                else
                {
#pragma prefast(suppress : 26001, "This is fine. Tmp2 has to have advanced or it would equal pBuffer.")
                    LastChar = *(Tmp2 - 1);
                }

                if (LastChar == UNICODE_TAB)
                {
                    CursorPosition.X -= (SHORT)(RetrieveNumberOfSpaces(sOriginalXPosition,
                                                                       pwchBufferBackupLimit,
                                                                       (ULONG)(pwchBuffer - pwchBufferBackupLimit - 1)));
                    if (CursorPosition.X < 0)
                    {
                        CursorPosition.X = (coordScreenBufferSize.X - 1) / TAB_SIZE;
                        CursorPosition.X *= TAB_SIZE;
                        CursorPosition.X += 1;
                        CursorPosition.Y -= 1;

                        // since you just backspaced yourself back up into the previous row, unset the wrap
                        // flag on the prev row if it was set
                        textBuffer.GetRowByOffset(CursorPosition.Y).GetCharRow().SetWrapForced(false);
                    }
                }
                else if (IS_CONTROL_CHAR(LastChar))
                {
                    CursorPosition.X -= 1;
                    TempNumSpaces -= 1;

                    // overwrite second character of ^x sequence.
                    if (dwFlags & WC_DESTRUCTIVE_BACKSPACE)
                    {
                        try
                        {
                            screenInfo.Write(OutputCellIterator(UNICODE_SPACE, Attributes, 1), CursorPosition);
                            Status = STATUS_SUCCESS;
                        }
                        CATCH_LOG();
                    }

                    CursorPosition.X -= 1;
                }
                else if (IsGlyphFullWidth(LastChar))
                {
                    CursorPosition.X -= 1;
                    TempNumSpaces -= 1;

                    Status = AdjustCursorPosition(screenInfo, CursorPosition, dwFlags & WC_KEEP_CURSOR_VISIBLE, psScrollY);
                    if (dwFlags & WC_DESTRUCTIVE_BACKSPACE)
                    {
                        try
                        {
                            screenInfo.Write(OutputCellIterator(UNICODE_SPACE, Attributes, 1), CursorPosition);
                            Status = STATUS_SUCCESS;
                        }
                        CATCH_LOG();
                    }
                    CursorPosition.X -= 1;
                }
                else
                {
                    CursorPosition.X--;
                }
            }
            if ((dwFlags & WC_LIMIT_BACKSPACE) && (CursorPosition.X < 0))
            {
                CursorPosition.X = 0;
                OutputDebugStringA(("CONSRV: Ignoring backspace to previous line\n"));
            }
            Status = AdjustCursorPosition(screenInfo, CursorPosition, (dwFlags & WC_KEEP_CURSOR_VISIBLE) != 0, psScrollY);
            if (dwFlags & WC_DESTRUCTIVE_BACKSPACE)
            {
                try
                {
                    screenInfo.Write(OutputCellIterator(UNICODE_SPACE, Attributes, 1), cursor.GetPosition());
                }
                CATCH_LOG();
            }
            if (cursor.GetPosition().X == 0 && fWrapAtEOL && pwchBuffer > pwchBufferBackupLimit)
            {
                if (CheckBisectProcessW(screenInfo,
                                        pwchBufferBackupLimit,
                                        pwchBuffer + 1 - pwchBufferBackupLimit,
                                        gsl::narrow_cast<size_t>(coordScreenBufferSize.X) - sOriginalXPosition,
                                        sOriginalXPosition,
                                        dwFlags & WC_ECHO))
                {
                    CursorPosition.X = coordScreenBufferSize.X - 1;
                    CursorPosition.Y = (SHORT)(cursor.GetPosition().Y - 1);

                    // since you just backspaced yourself back up into the previous row, unset the wrap flag
                    // on the prev row if it was set
                    textBuffer.GetRowByOffset(CursorPosition.Y).GetCharRow().SetWrapForced(false);

                    Status = AdjustCursorPosition(screenInfo, CursorPosition, dwFlags & WC_KEEP_CURSOR_VISIBLE, psScrollY);
                }
            }
            break;
        }
        case UNICODE_TAB:
        {
            const size_t TabSize = gsl::narrow_cast<size_t>(NUMBER_OF_SPACES_IN_TAB(cursor.GetPosition().X));
            CursorPosition.X = (SHORT)(cursor.GetPosition().X + TabSize);

            // move cursor forward to next tab stop.  fill space with blanks.
            // we get here when the tab extends beyond the right edge of the
            // window.  if the tab goes wraps the line, set the cursor to the first
            // position in the next line.
            pwchBuffer++;

            TempNumSpaces += TabSize;
            size_t NumChars = 0;
            if (CursorPosition.X >= coordScreenBufferSize.X)
            {
                NumChars = gsl::narrow<size_t>(coordScreenBufferSize.X - cursor.GetPosition().X);
                CursorPosition.X = 0;
                CursorPosition.Y = cursor.GetPosition().Y + 1;

                // since you just tabbed yourself past the end of the row, set the wrap
                textBuffer.GetRowByOffset(cursor.GetPosition().Y).GetCharRow().SetWrapForced(true);
            }
            else
            {
                NumChars = gsl::narrow<size_t>(CursorPosition.X - cursor.GetPosition().X);
                CursorPosition.Y = cursor.GetPosition().Y;
            }

            try
            {
                const OutputCellIterator it(UNICODE_SPACE, Attributes, NumChars);
                const auto done = screenInfo.Write(it, cursor.GetPosition());
                NumChars = done.GetCellDistance(it);
            }
            CATCH_LOG();

            Status = AdjustCursorPosition(screenInfo, CursorPosition, (dwFlags & WC_KEEP_CURSOR_VISIBLE) != 0, psScrollY);
            break;
        }
        case UNICODE_CARRIAGERETURN:
        {
            // Carriage return moves the cursor to the beginning of the line.
            // We don't need to worry about handling cr or lf for
            // backspace because input is sent to the user on cr or lf.
            pwchBuffer++;
            CursorPosition.X = 0;
            CursorPosition.Y = cursor.GetPosition().Y;
            Status = AdjustCursorPosition(screenInfo, CursorPosition, (dwFlags & WC_KEEP_CURSOR_VISIBLE) != 0, psScrollY);
            break;
        }
        case UNICODE_LINEFEED:
        {
            // move cursor to the next line.
            pwchBuffer++;

            if (gci.IsReturnOnNewlineAutomatic())
            {
                // Traditionally, we reset the X position to 0 with a newline automatically.
                // Some things might not want this automatic "ONLCR line discipline" (for example, things that are expecting a *NIX behavior.)
                // They will turn it off with an output mode flag.
                CursorPosition.X = 0;
            }

            CursorPosition.Y = (SHORT)(cursor.GetPosition().Y + 1);

            {
                // since we explicitly just moved down a row, clear the wrap status on the row we just came from
                textBuffer.GetRowByOffset(cursor.GetPosition().Y).GetCharRow().SetWrapForced(false);
            }

            Status = AdjustCursorPosition(screenInfo, CursorPosition, (dwFlags & WC_KEEP_CURSOR_VISIBLE) != 0, psScrollY);
            break;
        }
        default:
        {
            const wchar_t Char = *lpString;
            if (Char >= UNICODE_SPACE &&
                IsGlyphFullWidth(Char) &&
                XPosition >= (coordScreenBufferSize.X - 1) &&
                fWrapAtEOL)
            {
                const COORD TargetPoint = cursor.GetPosition();
                ROW& Row = textBuffer.GetRowByOffset(TargetPoint.Y);
                CharRow& charRow = Row.GetCharRow();

                try
                {
                    // If we're on top of a trailing cell, clear it and the previous cell.
                    if (charRow.DbcsAttrAt(TargetPoint.X).IsTrailing())
                    {
                        // Space to clear for 2 cells.
                        OutputCellIterator it(UNICODE_SPACE, 2);

                        // Back target point up one.
                        auto writeTarget = TargetPoint;
                        writeTarget.X--;

                        // Write 2 clear cells.
                        screenInfo.Write(it, writeTarget);
                    }
                }
                catch (...)
                {
                    return NTSTATUS_FROM_HRESULT(wil::ResultFromCaughtException());
                }

                CursorPosition.X = 0;
                CursorPosition.Y = (SHORT)(TargetPoint.Y + 1);

                // since you just moved yourself down onto the next row with 1 character, that sounds like a
                // forced wrap so set the flag
                charRow.SetWrapForced(true);

                // Additionally, this padding is only called for IsConsoleFullWidth (a.k.a. when a character
                // is too wide to fit on the current line).
                charRow.SetDoubleBytePadded(true);

                Status = AdjustCursorPosition(screenInfo, CursorPosition, dwFlags & WC_KEEP_CURSOR_VISIBLE, psScrollY);
                continue;
            }
            break;
        }
        }
        if (!NT_SUCCESS(Status))
        {
            return Status;
        }

        *pcb += sizeof(WCHAR);
        lpString++;
        pwchRealUnicode++;
    }

    if (nullptr != pcSpaces)
    {
        *pcSpaces = TempNumSpaces;
    }

    return STATUS_SUCCESS;
}

// Routine Description:
// - This routine writes a string to the screen, processing any embedded
//   unicode characters.  The string is also copied to the input buffer, if
//   the output mode is line mode.
// Arguments:
// - screenInfo - reference to screen buffer information structure.
// - pwchBufferBackupLimit - Pointer to beginning of buffer.
// - pwchBuffer - Pointer to buffer to copy string to.  assumed to be at least as long as pwchRealUnicode.
//              This pointer is updated to point to the next position in the buffer.
// - pwchRealUnicode - Pointer to string to write.
// - pcb - On input, number of bytes to write.  On output, number of bytes written.
// - pcSpaces - On output, the number of spaces consumed by the written characters.
// - dwFlags -
//      WC_DESTRUCTIVE_BACKSPACE backspace overwrites characters.
//      WC_KEEP_CURSOR_VISIBLE   change window origin (viewport) desirable when hit rt. edge
//      WC_ECHO                  if called by Read (echoing characters)
// Return Value:
// Note:
// - This routine does not process tabs and backspace properly.  That code will be implemented as part of the line editing services.
[[nodiscard]] NTSTATUS WriteChars(SCREEN_INFORMATION& screenInfo,
                                  _In_range_(<=, pwchBuffer) const wchar_t* const pwchBufferBackupLimit,
                                  _In_ const wchar_t* pwchBuffer,
                                  _In_reads_bytes_(*pcb) const wchar_t* pwchRealUnicode,
                                  _Inout_ size_t* const pcb,
                                  _Out_opt_ size_t* const pcSpaces,
                                  const SHORT sOriginalXPosition,
                                  const DWORD dwFlags,
                                  _Inout_opt_ PSHORT const psScrollY)
{
    if (!WI_IsFlagSet(screenInfo.OutputMode, ENABLE_VIRTUAL_TERMINAL_PROCESSING) ||
        !WI_IsFlagSet(screenInfo.OutputMode, ENABLE_PROCESSED_OUTPUT))
    {
        return WriteCharsLegacy(screenInfo,
                                pwchBufferBackupLimit,
                                pwchBuffer,
                                pwchRealUnicode,
                                pcb,
                                pcSpaces,
                                sOriginalXPosition,
                                dwFlags,
                                psScrollY);
    }

    NTSTATUS Status = STATUS_SUCCESS;

    size_t const BufferSize = *pcb;
    *pcb = 0;

    {
        size_t TempNumSpaces = 0;

        {
            if (NT_SUCCESS(Status))
            {
                FAIL_FAST_IF(!(WI_IsFlagSet(screenInfo.OutputMode, ENABLE_PROCESSED_OUTPUT)));
                FAIL_FAST_IF(!(WI_IsFlagSet(screenInfo.OutputMode, ENABLE_VIRTUAL_TERMINAL_PROCESSING)));

                // defined down in the WriteBuffer default case hiding on the other end of the state machine. See outputStream.cpp
                // This is the only mode used by DoWriteConsole.
                FAIL_FAST_IF(!(WI_IsFlagSet(dwFlags, WC_LIMIT_BACKSPACE)));

                StateMachine& machine = screenInfo.GetStateMachine();
                size_t const cch = BufferSize / sizeof(WCHAR);

                machine.ProcessString({ pwchRealUnicode, cch });
                *pcb += BufferSize;
            }
        }

        if (nullptr != pcSpaces)
        {
            *pcSpaces = TempNumSpaces;
        }
    }

    return Status;
}

// Routine Description:
// - Takes the given text and inserts it into the given screen buffer.
// Note:
// - Console lock must be held when calling this routine
// - String has been translated to unicode at this point.
// Arguments:
// - pwchBuffer - wide character text to be inserted into buffer
// - pcbBuffer - byte count of pwchBuffer on the way in, number of bytes consumed on the way out.
// - screenInfo - Screen Information class to write the text into at the current cursor position
// - ppWaiter - If writing to the console is blocked for whatever reason, this will be filled with a pointer to context
//              that can be used by the server to resume the call at a later time.
// Return Value:
// - STATUS_SUCCESS if OK.
// - CONSOLE_STATUS_WAIT if we couldn't finish now and need to be called back later (see ppWaiter).
// - Or a suitable NTSTATUS format error code for memory/string/math failures.
[[nodiscard]] NTSTATUS DoWriteConsole(_In_reads_bytes_(*pcbBuffer) PWCHAR pwchBuffer,
                                      _Inout_ size_t* const pcbBuffer,
                                      SCREEN_INFORMATION& screenInfo,
                                      std::unique_ptr<WriteData>& waiter)
{
    const CONSOLE_INFORMATION& gci = ServiceLocator::LocateGlobals().getConsoleInformation();
    if (WI_IsAnyFlagSet(gci.Flags, (CONSOLE_SUSPENDED | CONSOLE_SELECTING | CONSOLE_SCROLLBAR_TRACKING)))
    {
        try
        {
            waiter = std::make_unique<WriteData>(screenInfo,
                                                 pwchBuffer,
                                                 *pcbBuffer,
                                                 gci.OutputCP);
        }
        catch (...)
        {
            return NTSTATUS_FROM_HRESULT(wil::ResultFromCaughtException());
        }

        return CONSOLE_STATUS_WAIT;
    }

    const auto& textBuffer = screenInfo.GetTextBuffer();
    return WriteChars(screenInfo,
                      pwchBuffer,
                      pwchBuffer,
                      pwchBuffer,
                      pcbBuffer,
                      nullptr,
                      textBuffer.GetCursor().GetPosition().X,
                      WC_LIMIT_BACKSPACE,
                      nullptr);
}

// Routine Description:
// - This method performs the actual work of attempting to write to the console, converting data types as necessary
//   to adapt from the server types to the legacy internal host types.
// - It operates on Unicode data only. It's assumed the text is translated by this point.
// Arguments:
// - OutContext - the console output object to write the new text into
// - pwsTextBuffer - wide character text buffer provided by client application to insert
// - cchTextBufferLength - text buffer counted in characters
// - pcchTextBufferRead - character count of the number of characters we were able to insert before returning
// - ppWaiter - If we are blocked from writing now and need to wait, this is filled with contextual data for the server to restore the call later
// Return Value:
// - S_OK if successful.
// - S_OK if we need to wait (check if ppWaiter is not nullptr).
// - Or a suitable HRESULT code for math/string/memory failures.
[[nodiscard]] HRESULT WriteConsoleWImplHelper(IConsoleOutputObject& context,
                                              const std::wstring_view buffer,
                                              size_t& read,
                                              std::unique_ptr<WriteData>& waiter) noexcept
{
    try
    {
        // Set out variables in case we exit early.
        read = 0;
        waiter.reset();

        // Convert characters to bytes to give to DoWriteConsole.
        size_t cbTextBufferLength;
        RETURN_IF_FAILED(SizeTMult(buffer.size(), sizeof(wchar_t), &cbTextBufferLength));

        NTSTATUS Status = DoWriteConsole(const_cast<wchar_t*>(buffer.data()), &cbTextBufferLength, context, waiter);

        // Convert back from bytes to characters for the resulting string length written.
        read = cbTextBufferLength / sizeof(wchar_t);

        if (Status == CONSOLE_STATUS_WAIT)
        {
            FAIL_FAST_IF_NULL(waiter.get());
            Status = STATUS_SUCCESS;
        }

        RETURN_NTSTATUS(Status);
    }
    CATCH_RETURN();
}

// Routine Description:
// - Writes non-Unicode formatted data into the given console output object.
// - This method will convert from the given input into wide characters before chain calling the wide character version of the function.
//   It uses the current Output Codepage for conversions (set via SetConsoleOutputCP).
// - NOTE: This may be blocked for various console states and will return a wait context pointer if necessary.
// Arguments:
// - context - the console output object to write the new text into
// - buffer - char/byte text buffer provided by client application to insert
// - read - character count of the number of characters (also bytes because A version) we were able to insert before returning
// - waiter - If we are blocked from writing now and need to wait, this is filled with contextual data for the server to restore the call later
// Return Value:
// - S_OK if successful.
// - S_OK if we need to wait (check if ppWaiter is not nullptr).
// - Or a suitable HRESULT code for math/string/memory failures.
[[nodiscard]] HRESULT WriteConsoleAImplForReals(IConsoleOutputObject& context,
                                                const std::string_view buffer,
                                                size_t& read,
                                                std::unique_ptr<IWaitRoutine>& waiter) noexcept
{
    try
    {
        // Ensure output variables are initialized.
        read = 0;
        waiter.reset();

        if (buffer.empty())
        {
            return S_OK;
        }

        LockConsole();
        auto unlock{ wil::scope_exit([&] { UnlockConsole(); }) };

        auto& screenInfo{ context.GetActiveBuffer() };
        const auto& consoleInfo{ ServiceLocator::LocateGlobals().getConsoleInformation() };
        const auto codepage{ consoleInfo.OutputCP };
        auto leadByteCaptured{ false };
        auto leadByteConsumed{ false };
        std::wstring wstr{};
        static til::u8state u8State{};

        // Convert our input parameters to Unicode
        if (codepage == CP_UTF8)
        {
            RETURN_IF_FAILED(til::u8u16(buffer, wstr, u8State));
            read = buffer.size();
        }
        else
        {
            // In case the codepage changes from UTF-8 to another,
            // we discard partials that might still be cached.
            u8State.reset();

            int mbPtrLength{};
            RETURN_IF_FAILED(SizeTToInt(buffer.size(), &mbPtrLength));

            // (buffer.size() + 2) I think because we might be shoving another unicode char
            // from screenInfo->WriteConsoleDbcsLeadByte in front
            // because we previously checked that buffer.size() fits into an int, +2 won't cause an overflow of size_t
            wstr.resize(buffer.size() + 2);

            wchar_t* wcPtr{ wstr.data() };
            auto mbPtr{ buffer.data() };
            size_t dbcsLength{};
            if (screenInfo.WriteConsoleDbcsLeadByte[0] != 0 && gsl::narrow_cast<byte>(*mbPtr) >= byte{ ' ' })
            {
                // there was a portion of a dbcs character stored from a previous
                // call so we take the 2nd half from mbPtr[0], put them together
                // and write the wide char to wcPtr[0]
                screenInfo.WriteConsoleDbcsLeadByte[1] = gsl::narrow_cast<byte>(*mbPtr);

                try
                {
                    const auto wFromComplemented{
                        ConvertToW(codepage, { reinterpret_cast<const char*>(screenInfo.WriteConsoleDbcsLeadByte), ARRAYSIZE(screenInfo.WriteConsoleDbcsLeadByte) })
                    };

                    FAIL_FAST_IF(wFromComplemented.size() != 1);
                    dbcsLength = sizeof(wchar_t);
                    wcPtr[0] = wFromComplemented.at(0);
                    mbPtr++;
                }
                catch (...)
                {
                    dbcsLength = 0;
                }

                // this looks weird to be always incrementing even if the conversion failed, but this is the
                // original behavior so it's left unchanged.
                wcPtr++;
                mbPtrLength--;

                // Note that we used a stored lead byte from a previous call in order to complete this write
                // Use this to offset the "number of bytes consumed" calculation at the end by -1 to account
                // for using a byte we had internally, not off the stream.
                leadByteConsumed = true;
            }

            screenInfo.WriteConsoleDbcsLeadByte[0] = 0;

            // if the last byte in mbPtr is a lead byte for the current code page,
            // save it for the next time this function is called and we can piece it
            // back together then
            if (mbPtrLength != 0 && CheckBisectStringA(const_cast<char*>(mbPtr), mbPtrLength, &consoleInfo.OutputCPInfo))
            {
                screenInfo.WriteConsoleDbcsLeadByte[0] = gsl::narrow_cast<byte>(mbPtr[mbPtrLength - 1]);
                mbPtrLength--;

                // Note that we captured a lead byte during this call, but won't actually draw it until later.
                // Use this to offset the "number of bytes consumed" calculation at the end by +1 to account
                // for taking a byte off the stream.
                leadByteCaptured = true;
            }

            if (mbPtrLength != 0)
            {
                // convert the remaining bytes in mbPtr to wide chars
                mbPtrLength = sizeof(wchar_t) * MultiByteToWideChar(codepage, 0, mbPtr, mbPtrLength, wcPtr, mbPtrLength);
            }

            wstr.resize((dbcsLength + mbPtrLength) / sizeof(wchar_t));
        }

        // Hold the specific version of the waiter locally so we can tinker with it if we must to store additional context.
        std::unique_ptr<WriteData> writeDataWaiter{};

        // Make the W version of the call
        size_t wcBufferWritten{};
        const auto hr{ WriteConsoleWImplHelper(screenInfo, wstr, wcBufferWritten, writeDataWaiter) };

        // If there is no waiter, process the byte count now.
        if (nullptr == writeDataWaiter.get())
        {
            // Calculate how many bytes of the original A buffer were consumed in the W version of the call to satisfy mbBufferRead.
            // For UTF-8 conversions, we've already returned this information above.
            if (CP_UTF8 != codepage)
            {
                size_t mbBufferRead{};

                // Start by counting the number of A bytes we used in printing our W string to the screen.
                try
                {
                    mbBufferRead = GetALengthFromW(codepage, { wstr.data(), wcBufferWritten });
                }
                CATCH_LOG();

                // If we captured a byte off the string this time around up above, it means we didn't feed
                // it into the WriteConsoleW above, and therefore its consumption isn't accounted for
                // in the count we just made. Add +1 to compensate.
                if (leadByteCaptured)
                {
                    mbBufferRead++;
                }

                // If we consumed an internally-stored lead byte this time around up above, it means that we
                // fed a byte into WriteConsoleW that wasn't a part of this particular call's request.
                // We need to -1 to compensate and tell the caller the right number of bytes consumed this request.
                if (leadByteConsumed)
                {
                    mbBufferRead--;
                }

                read = mbBufferRead;
            }
        }
        else
        {
            // If there is a waiter, then we need to stow some additional information in the wait structure so
            // we can synthesize the correct byte count later when the wait routine is triggered.
            if (CP_UTF8 != codepage)
            {
                // For non-UTF8 codepages, save the lead byte captured/consumed data so we can +1 or -1 the final decoded count
                // in the WaitData::Notify method later.
                writeDataWaiter->SetLeadByteAdjustmentStatus(leadByteCaptured, leadByteConsumed);
            }
            else
            {
                // For UTF8 codepages, just remember the consumption count from the UTF-8 parser.
                writeDataWaiter->SetUtf8ConsumedCharacters(read);
            }
        }

        // Give back the waiter now that we're done with tinkering with it.
        waiter.reset(writeDataWaiter.release());

        return hr;
    }
    CATCH_RETURN();
}

<<<<<<< HEAD
static auto channelpair = til::spsc::channel<char>(16* 1024);
static IConsoleOutputObject* obj = nullptr;
static void ioWriteConsoleMethod()
{
    size_t read = 0;
    std::unique_ptr<IWaitRoutine> wait;

    std::vector<char> buf(16 * 1024, '\0');

    while (true)
    {
        auto [count, ok] = channelpair.second.pop_n(til::spsc::block_initially, buf.data(), buf.size());
        if (!ok)
        {
            break;
        }

        LOG_IF_FAILED(WriteConsoleAImplForReals(*obj, std::string_view{ buf.data(), count }, read, wait));
    }
}

static std::thread th(ioWriteConsoleMethod);
=======
//static IConsoleOutputObject* obj = nullptr;
//static std::condition_variable condvar;
//static std::mutex bufflock;
//static std::queue<std::string> buff;
//static void ioWriteConsoleMethod()
//{
//    size_t read = 0;
//    std::unique_ptr<IWaitRoutine> wait;
//
//    std::unique_lock<std::mutex> lk(bufflock, std::defer_lock);
//
//    std::string str;
//
//    while (true)
//    {
//        lk.lock();
//        condvar.wait(lk, [&] {
//            if (!buff.empty())
//            {
//                str = buff.front();
//                buff.pop();
//                return true;
//            }
//            return false;
//        });
//        lk.unlock();
//        
//        LOG_IF_FAILED(WriteConsoleAImplForReals(*obj, str, read, wait));
//    }
//}
//
//static std::thread th(ioWriteConsoleMethod);
>>>>>>> a8be9236

[[nodiscard]] HRESULT ApiRoutines::WriteConsoleAImpl(IConsoleOutputObject& context,
                                                     const std::string_view buffer,
                                                     size_t& read,
                                                     std::unique_ptr<IWaitRoutine>& waiter) noexcept
try
{
    /*read = buffer.size();
    waiter.reset();

    if (!obj)
    {
        obj = &context;
    }

    channelpair.first.push_n(buffer.data(), buffer.size());

    return S_OK;*/
    return WriteConsoleAImplForReals(context, buffer, read, waiter);
}
CATCH_RETURN()

// Routine Description:
// - Writes Unicode formatted data into the given console output object.
// - NOTE: This may be blocked for various console states and will return a wait context pointer if necessary.
// Arguments:
// - OutContext - the console output object to write the new text into
// - pwsTextBuffer - wide character text buffer provided by client application to insert
// - cchTextBufferLength - text buffer counted in characters
// - pcchTextBufferRead - character count of the number of characters we were able to insert before returning
// - ppWaiter - If we are blocked from writing now and need to wait, this is filled with contextual data for the server to restore the call later
// Return Value:
// - S_OK if successful.
// - S_OK if we need to wait (check if ppWaiter is not nullptr).
// - Or a suitable HRESULT code for math/string/memory failures.
[[nodiscard]] HRESULT ApiRoutines::WriteConsoleWImpl(IConsoleOutputObject& context,
                                                     const std::wstring_view buffer,
                                                     size_t& read,
                                                     std::unique_ptr<IWaitRoutine>& waiter) noexcept
{
    try
    {
        LockConsole();
        auto unlock = wil::scope_exit([&] { UnlockConsole(); });

        std::unique_ptr<WriteData> writeDataWaiter;
        RETURN_IF_FAILED(WriteConsoleWImplHelper(context.GetActiveBuffer(), buffer, read, writeDataWaiter));

        // Transfer specific waiter pointer into the generic interface wrapper.
        waiter.reset(writeDataWaiter.release());

        return S_OK;
    }
    CATCH_RETURN();
}
<|MERGE_RESOLUTION|>--- conflicted
+++ resolved
@@ -1,1352 +1,1317 @@
-// Copyright (c) Microsoft Corporation.
-// Licensed under the MIT license.
-
-#include "precomp.h"
-
-#include "ApiRoutines.h"
-
-#include "_stream.h"
-#include "stream.h"
-#include "writeData.hpp"
-
-#include "_output.h"
-#include "output.h"
-#include "dbcs.h"
-#include "handle.h"
-#include "misc.h"
-
-#include "../types/inc/convert.hpp"
-#include "../types/inc/GlyphWidth.hpp"
-#include "../types/inc/Viewport.hpp"
-
-#include "..\interactivity\inc\ServiceLocator.hpp"
-
-#pragma hdrstop
-using namespace Microsoft::Console::Types;
-using Microsoft::Console::Interactivity::ServiceLocator;
-using Microsoft::Console::VirtualTerminal::StateMachine;
-// Used by WriteCharsLegacy.
-#define IS_GLYPH_CHAR(wch) (((wch) >= L' ') && ((wch) != 0x007F))
-
-constexpr unsigned int LOCAL_BUFFER_SIZE = 100;
-
-// Routine Description:
-// - This routine updates the cursor position.  Its input is the non-special
-//   cased new location of the cursor.  For example, if the cursor were being
-//   moved one space backwards from the left edge of the screen, the X
-//   coordinate would be -1.  This routine would set the X coordinate to
-//   the right edge of the screen and decrement the Y coordinate by one.
-// Arguments:
-// - screenInfo - reference to screen buffer information structure.
-// - coordCursor - New location of cursor.
-// - fKeepCursorVisible - TRUE if changing window origin desirable when hit right edge
-// Return Value:
-[[nodiscard]] NTSTATUS AdjustCursorPosition(SCREEN_INFORMATION& screenInfo,
-                                            _In_ COORD coordCursor,
-                                            const BOOL fKeepCursorVisible,
-                                            _Inout_opt_ PSHORT psScrollY)
-{
-    const bool inVtMode = WI_IsFlagSet(screenInfo.OutputMode, ENABLE_VIRTUAL_TERMINAL_PROCESSING);
-    const COORD bufferSize = screenInfo.GetBufferSize().Dimensions();
-    if (coordCursor.X < 0)
-    {
-        if (coordCursor.Y > 0)
-        {
-            coordCursor.X = (SHORT)(bufferSize.X + coordCursor.X);
-            coordCursor.Y = (SHORT)(coordCursor.Y - 1);
-        }
-        else
-        {
-            coordCursor.X = 0;
-        }
-    }
-    else if (coordCursor.X >= bufferSize.X)
-    {
-        // at end of line. if wrap mode, wrap cursor.  otherwise leave it where it is.
-        if (screenInfo.OutputMode & ENABLE_WRAP_AT_EOL_OUTPUT)
-        {
-            coordCursor.Y += coordCursor.X / bufferSize.X;
-            coordCursor.X = coordCursor.X % bufferSize.X;
-        }
-        else
-        {
-            if (inVtMode)
-            {
-                // In VT mode, the cursor must be left in the last column.
-                coordCursor.X = bufferSize.X - 1;
-            }
-            else
-            {
-                // For legacy apps, it is left where it was at the start of the write.
-                coordCursor.X = screenInfo.GetTextBuffer().GetCursor().GetPosition().X;
-            }
-        }
-    }
-
-    // The VT standard requires the lines revealed when scrolling are filled
-    // with the current background color, but with no meta attributes set.
-    auto fillAttributes = screenInfo.GetAttributes();
-    fillAttributes.SetStandardErase();
-
-    const auto relativeMargins = screenInfo.GetRelativeScrollMargins();
-    auto viewport = screenInfo.GetViewport();
-    SMALL_RECT srMargins = screenInfo.GetAbsoluteScrollMargins().ToInclusive();
-    const bool fMarginsSet = srMargins.Bottom > srMargins.Top;
-    COORD currentCursor = screenInfo.GetTextBuffer().GetCursor().GetPosition();
-    const int iCurrentCursorY = currentCursor.Y;
-
-    const bool fCursorInMargins = iCurrentCursorY <= srMargins.Bottom && iCurrentCursorY >= srMargins.Top;
-    const bool cursorAboveViewport = coordCursor.Y < 0 && inVtMode;
-    const bool fScrollDown = fMarginsSet && fCursorInMargins && (coordCursor.Y > srMargins.Bottom);
-    bool fScrollUp = fMarginsSet && fCursorInMargins && (coordCursor.Y < srMargins.Top);
-
-    const bool fScrollUpWithoutMargins = (!fMarginsSet) && cursorAboveViewport;
-    // if we're in VT mode, AND MARGINS AREN'T SET and a Reverse Line Feed took the cursor up past the top of the viewport,
-    //   VT style scroll the contents of the screen.
-    // This can happen in applications like `less`, that don't set margins, because they're going to
-    //   scroll the entire screen anyways, so no need for them to ever set the margins.
-    if (fScrollUpWithoutMargins)
-    {
-        fScrollUp = true;
-        srMargins.Top = 0;
-        srMargins.Bottom = screenInfo.GetViewport().BottomInclusive();
-    }
-
-    const bool scrollDownAtTop = fScrollDown && relativeMargins.Top() == 0;
-    if (scrollDownAtTop)
-    {
-        // We're trying to scroll down, and the top margin is at the top of the viewport.
-        // In this case, we want the lines that are "scrolled off" to appear in
-        //      the scrollback instead of being discarded.
-        // To do this, we're going to scroll everything starting at the bottom
-        //  margin down, then move the viewport down.
-
-        const SHORT delta = coordCursor.Y - srMargins.Bottom;
-        SMALL_RECT scrollRect{ 0 };
-        scrollRect.Left = 0;
-        scrollRect.Top = srMargins.Bottom + 1; // One below margins
-        scrollRect.Bottom = bufferSize.Y - 1; // -1, otherwise this would be an exclusive rect.
-        scrollRect.Right = bufferSize.X - 1; // -1, otherwise this would be an exclusive rect.
-
-        // This is the Y position we're moving the contents below the bottom margin to.
-        SHORT moveToYPosition = scrollRect.Top + delta;
-
-        // This is where the viewport will need to be to give the effect of
-        //      scrolling the contents in the margins.
-        SHORT newViewTop = viewport.Top() + delta;
-
-        // This is how many new lines need to be added to the buffer to support this operation.
-        const SHORT newRows = (viewport.BottomExclusive() + delta) - bufferSize.Y;
-
-        // If we're near the bottom of the buffer, we might need to insert some
-        //      new rows at the bottom.
-        // If we do this, then the viewport is now one line higher than it used
-        //      to be, so it needs to move down by one less line.
-        for (auto i = 0; i < newRows; i++)
-        {
-            screenInfo.GetTextBuffer().IncrementCircularBuffer();
-            moveToYPosition--;
-            newViewTop--;
-            scrollRect.Top--;
-        }
-
-        const COORD newPostMarginsOrigin = { 0, moveToYPosition };
-        const COORD newViewOrigin = { 0, newViewTop };
-
-        try
-        {
-            ScrollRegion(screenInfo, scrollRect, std::nullopt, newPostMarginsOrigin, UNICODE_SPACE, fillAttributes);
-        }
-        CATCH_LOG();
-
-        // Move the viewport down
-        auto hr = screenInfo.SetViewportOrigin(true, newViewOrigin, true);
-        if (FAILED(hr))
-        {
-            return NTSTATUS_FROM_HRESULT(hr);
-        }
-        // If we didn't actually move the viewport, it's because we're at the
-        //      bottom of the buffer, and the top lines of the viewport have
-        //      changed. Manually invalidate here, to make sure the screen
-        //      displays the correct text.
-        if (newViewOrigin == viewport.Origin())
-        {
-            // Inside this block, we're shifting down at the bottom.
-            // This means that we had something like this:
-            // AAAA
-            // BBBB
-            // CCCC
-            // DDDD
-            // EEEE
-            //
-            // Our margins were set for lines A-D, but not on line E.
-            // So we circled the whole buffer up by one:
-            // BBBB
-            // CCCC
-            // DDDD
-            // EEEE
-            // <blank, was AAAA>
-            //
-            // Then we scrolled the contents of everything OUTSIDE the margin frame down.
-            // BBBB
-            // CCCC
-            // DDDD
-            // <blank, filled during scroll down of EEEE>
-            // EEEE
-            //
-            // And now we need to report that only the bottom line didn't "move" as we put the EEEE
-            // back where it started, but everything else moved.
-            // In this case, delta was 1. So the amount that moved is the entire viewport height minus the delta.
-            Viewport invalid = Viewport::FromDimensions(viewport.Origin(), { viewport.Width(), viewport.Height() - delta });
-            screenInfo.GetRenderTarget().TriggerRedraw(invalid);
-        }
-
-        // reset where our local viewport is, and recalculate the cursor and
-        //      margin positions.
-        viewport = screenInfo.GetViewport();
-        if (newRows > 0)
-        {
-            currentCursor.Y -= newRows;
-            coordCursor.Y -= newRows;
-        }
-        srMargins = screenInfo.GetAbsoluteScrollMargins().ToInclusive();
-    }
-
-    // If we did the above scrollDownAtTop case, then we've already scrolled
-    //      the margins content, and we can skip this.
-    if (fScrollUp || (fScrollDown && !scrollDownAtTop))
-    {
-        SHORT diff = coordCursor.Y - (fScrollUp ? srMargins.Top : srMargins.Bottom);
-
-        SMALL_RECT scrollRect = { 0 };
-        scrollRect.Top = srMargins.Top;
-        scrollRect.Bottom = srMargins.Bottom;
-        scrollRect.Left = 0; // NOTE: Left/Right Scroll margins don't do anything currently.
-        scrollRect.Right = bufferSize.X - 1; // -1, otherwise this would be an exclusive rect.
-
-        COORD dest;
-        dest.X = scrollRect.Left;
-        dest.Y = scrollRect.Top - diff;
-
-        try
-        {
-            ScrollRegion(screenInfo, scrollRect, scrollRect, dest, UNICODE_SPACE, fillAttributes);
-        }
-        CATCH_LOG();
-
-        coordCursor.Y -= diff;
-    }
-
-    // If the margins are set, then it shouldn't be possible for the cursor to
-    //   move below the bottom of the viewport. Either it should be constrained
-    //   inside the margins by one of the scrollDown cases handled above, or
-    //   we'll need to clamp it inside the viewport here.
-    if (fMarginsSet && coordCursor.Y > viewport.BottomInclusive())
-    {
-        coordCursor.Y = viewport.BottomInclusive();
-    }
-
-    NTSTATUS Status = STATUS_SUCCESS;
-
-    if (coordCursor.Y >= bufferSize.Y)
-    {
-        // At the end of the buffer. Scroll contents of screen buffer so new position is visible.
-        FAIL_FAST_IF(!(coordCursor.Y == bufferSize.Y));
-        if (!StreamScrollRegion(screenInfo))
-        {
-            Status = STATUS_NO_MEMORY;
-        }
-
-        if (nullptr != psScrollY)
-        {
-            *psScrollY += (SHORT)(bufferSize.Y - coordCursor.Y - 1);
-        }
-        coordCursor.Y += (SHORT)(bufferSize.Y - coordCursor.Y - 1);
-    }
-
-    const bool cursorMovedPastViewport = coordCursor.Y > screenInfo.GetViewport().BottomInclusive();
-    const bool cursorMovedPastVirtualViewport = coordCursor.Y > screenInfo.GetVirtualViewport().BottomInclusive();
-    if (NT_SUCCESS(Status))
-    {
-        // if at right or bottom edge of window, scroll right or down one char.
-        if (cursorMovedPastViewport)
-        {
-            COORD WindowOrigin;
-            WindowOrigin.X = 0;
-            WindowOrigin.Y = coordCursor.Y - screenInfo.GetViewport().BottomInclusive();
-            Status = screenInfo.SetViewportOrigin(false, WindowOrigin, true);
-        }
-    }
-
-    if (NT_SUCCESS(Status))
-    {
-        if (fKeepCursorVisible)
-        {
-            screenInfo.MakeCursorVisible(coordCursor);
-        }
-        Status = screenInfo.SetCursorPosition(coordCursor, !!fKeepCursorVisible);
-
-        // MSFT:19989333 - Only re-initialize the cursor row if the cursor moved
-        //      below the terminal section of the buffer (the virtual viewport),
-        //      and the visible part of the buffer (the actual viewport).
-        // If this is only cursorMovedPastViewport, and you scroll up, then type
-        //      a character, we'll re-initialize the line the cursor is on.
-        // If this is only cursorMovedPastVirtualViewport and you scroll down,
-        //      (with terminal scrolling disabled) then all lines newly exposed
-        //      will get their attributes constantly cleared out.
-        // Both cursorMovedPastViewport and cursorMovedPastVirtualViewport works
-        if (inVtMode && cursorMovedPastViewport && cursorMovedPastVirtualViewport)
-        {
-            screenInfo.InitializeCursorRowAttributes();
-        }
-    }
-
-    return Status;
-}
-
-// Routine Description:
-// - This routine writes a string to the screen, processing any embedded
-//   unicode characters.  The string is also copied to the input buffer, if
-//   the output mode is line mode.
-// Arguments:
-// - screenInfo - reference to screen buffer information structure.
-// - pwchBufferBackupLimit - Pointer to beginning of buffer.
-// - pwchBuffer - Pointer to buffer to copy string to.  assumed to be at least as long as pwchRealUnicode.
-//                This pointer is updated to point to the next position in the buffer.
-// - pwchRealUnicode - Pointer to string to write.
-// - pcb - On input, number of bytes to write.  On output, number of bytes written.
-// - pcSpaces - On output, the number of spaces consumed by the written characters.
-// - dwFlags -
-//      WC_DESTRUCTIVE_BACKSPACE backspace overwrites characters.
-//      WC_KEEP_CURSOR_VISIBLE   change window origin desirable when hit rt. edge
-//      WC_ECHO                  if called by Read (echoing characters)
-// Return Value:
-// Note:
-// - This routine does not process tabs and backspace properly.  That code will be implemented as part of the line editing services.
-[[nodiscard]] NTSTATUS WriteCharsLegacy(SCREEN_INFORMATION& screenInfo,
-                                        _In_range_(<=, pwchBuffer) const wchar_t* const pwchBufferBackupLimit,
-                                        _In_ const wchar_t* pwchBuffer,
-                                        _In_reads_bytes_(*pcb) const wchar_t* pwchRealUnicode,
-                                        _Inout_ size_t* const pcb,
-                                        _Out_opt_ size_t* const pcSpaces,
-                                        const SHORT sOriginalXPosition,
-                                        const DWORD dwFlags,
-                                        _Inout_opt_ PSHORT const psScrollY)
-{
-    const CONSOLE_INFORMATION& gci = ServiceLocator::LocateGlobals().getConsoleInformation();
-    TextBuffer& textBuffer = screenInfo.GetTextBuffer();
-    Cursor& cursor = textBuffer.GetCursor();
-    COORD CursorPosition = cursor.GetPosition();
-    NTSTATUS Status = STATUS_SUCCESS;
-    SHORT XPosition;
-    WCHAR LocalBuffer[LOCAL_BUFFER_SIZE];
-    size_t TempNumSpaces = 0;
-    const bool fUnprocessed = WI_IsFlagClear(screenInfo.OutputMode, ENABLE_PROCESSED_OUTPUT);
-    const bool fWrapAtEOL = WI_IsFlagSet(screenInfo.OutputMode, ENABLE_WRAP_AT_EOL_OUTPUT);
-
-    // Must not adjust cursor here. It has to stay on for many write scenarios. Consumers should call for the
-    // cursor to be turned off if they want that.
-
-    const TextAttribute Attributes = screenInfo.GetAttributes();
-    const size_t BufferSize = *pcb;
-    *pcb = 0;
-
-    const wchar_t* lpString = pwchRealUnicode;
-
-    const COORD coordScreenBufferSize = screenInfo.GetBufferSize().Dimensions();
-
-    while (*pcb < BufferSize)
-    {
-        // correct for delayed EOL
-        if (cursor.IsDelayedEOLWrap() && fWrapAtEOL)
-        {
-            const COORD coordDelayedAt = cursor.GetDelayedAtPosition();
-            cursor.ResetDelayEOLWrap();
-            // Only act on a delayed EOL if we didn't move the cursor to a different position from where the EOL was marked.
-            if (coordDelayedAt.X == CursorPosition.X && coordDelayedAt.Y == CursorPosition.Y)
-            {
-                CursorPosition.X = 0;
-                CursorPosition.Y++;
-
-                Status = AdjustCursorPosition(screenInfo, CursorPosition, WI_IsFlagSet(dwFlags, WC_KEEP_CURSOR_VISIBLE), psScrollY);
-
-                CursorPosition = cursor.GetPosition();
-            }
-        }
-
-        // As an optimization, collect characters in buffer and print out all at once.
-        XPosition = cursor.GetPosition().X;
-        size_t i = 0;
-        wchar_t* LocalBufPtr = LocalBuffer;
-        while (*pcb < BufferSize && i < LOCAL_BUFFER_SIZE && XPosition < coordScreenBufferSize.X)
-        {
-#pragma prefast(suppress : 26019, "Buffer is taken in multiples of 2. Validation is ok.")
-            const wchar_t Char = *lpString;
-            const wchar_t RealUnicodeChar = *pwchRealUnicode;
-            if (IS_GLYPH_CHAR(RealUnicodeChar) || fUnprocessed)
-            {
-                if (IsGlyphFullWidth(Char))
-                {
-                    if (i < (LOCAL_BUFFER_SIZE - 1) && XPosition < (coordScreenBufferSize.X - 1))
-                    {
-                        *LocalBufPtr++ = Char;
-
-                        // cursor adjusted by 2 because the char is double width
-                        XPosition += 2;
-                        i += 1;
-                        pwchBuffer++;
-                    }
-                    else
-                    {
-                        goto EndWhile;
-                    }
-                }
-                else
-                {
-                    *LocalBufPtr = Char;
-                    LocalBufPtr++;
-                    XPosition++;
-                    i++;
-                    pwchBuffer++;
-                }
-            }
-            else
-            {
-                FAIL_FAST_IF(!(WI_IsFlagSet(screenInfo.OutputMode, ENABLE_PROCESSED_OUTPUT)));
-                switch (RealUnicodeChar)
-                {
-                case UNICODE_BELL:
-                    if (dwFlags & WC_ECHO)
-                    {
-                        goto CtrlChar;
-                    }
-                    else
-                    {
-                        screenInfo.SendNotifyBeep();
-                    }
-                    break;
-                case UNICODE_BACKSPACE:
-
-                    // automatically go to EndWhile.  this is because
-                    // backspace is not destructive, so "aBkSp" prints
-                    // a with the cursor on the "a". we could achieve
-                    // this behavior staying in this loop and figuring out
-                    // the string that needs to be printed, but it would
-                    // be expensive and it's the exceptional case.
-
-                    goto EndWhile;
-                    break;
-                case UNICODE_TAB:
-                {
-                    const ULONG TabSize = NUMBER_OF_SPACES_IN_TAB(XPosition);
-                    XPosition = (SHORT)(XPosition + TabSize);
-                    if (XPosition >= coordScreenBufferSize.X)
-                    {
-                        goto EndWhile;
-                    }
-
-                    for (ULONG j = 0; j < TabSize && i < LOCAL_BUFFER_SIZE; j++, i++)
-                    {
-                        *LocalBufPtr = UNICODE_SPACE;
-                        LocalBufPtr++;
-                    }
-
-                    pwchBuffer++;
-                    break;
-                }
-                case UNICODE_LINEFEED:
-                case UNICODE_CARRIAGERETURN:
-                    goto EndWhile;
-                default:
-
-                    // if char is ctrl char, write ^char.
-                    if ((dwFlags & WC_ECHO) && (IS_CONTROL_CHAR(RealUnicodeChar)))
-                    {
-                    CtrlChar:
-                        if (i < (LOCAL_BUFFER_SIZE - 1))
-                        {
-                            *LocalBufPtr = (WCHAR)'^';
-                            LocalBufPtr++;
-                            XPosition++;
-                            i++;
-
-                            *LocalBufPtr = (WCHAR)(RealUnicodeChar + (WCHAR)'@');
-                            LocalBufPtr++;
-                            XPosition++;
-                            i++;
-
-                            pwchBuffer++;
-                        }
-                        else
-                        {
-                            goto EndWhile;
-                        }
-                    }
-                    else
-                    {
-                        if (Char == UNICODE_NULL)
-                        {
-                            *LocalBufPtr = UNICODE_SPACE;
-                        }
-                        else
-                        {
-                            // As a special favor to incompetent apps that attempt to display control chars,
-                            // convert to corresponding OEM Glyph Chars
-                            WORD CharType;
-
-                            GetStringTypeW(CT_CTYPE1, &RealUnicodeChar, 1, &CharType);
-                            if (WI_IsFlagSet(CharType, C1_CNTRL))
-                            {
-                                ConvertOutputToUnicode(gci.OutputCP,
-                                                       (LPSTR)&RealUnicodeChar,
-                                                       1,
-                                                       LocalBufPtr,
-                                                       1);
-                            }
-                            else
-                            {
-                                *LocalBufPtr = Char;
-                            }
-                        }
-
-                        LocalBufPtr++;
-                        XPosition++;
-                        i++;
-                        pwchBuffer++;
-                    }
-                }
-            }
-            lpString++;
-            pwchRealUnicode++;
-            *pcb += sizeof(WCHAR);
-        }
-    EndWhile:
-        if (i != 0)
-        {
-            CursorPosition = cursor.GetPosition();
-
-            // Make sure we don't write past the end of the buffer.
-            if (i > gsl::narrow_cast<size_t>(coordScreenBufferSize.X) - CursorPosition.X)
-            {
-                i = gsl::narrow_cast<size_t>(coordScreenBufferSize.X) - CursorPosition.X;
-            }
-
-            // line was wrapped if we're writing up to the end of the current row
-            OutputCellIterator it(std::wstring_view(LocalBuffer, i), Attributes);
-            const auto itEnd = screenInfo.Write(it);
-
-            // Notify accessibility
-            screenInfo.NotifyAccessibilityEventing(CursorPosition.X, CursorPosition.Y, CursorPosition.X + gsl::narrow<SHORT>(i - 1), CursorPosition.Y);
-
-            // The number of "spaces" or "cells" we have consumed needs to be reported and stored for later
-            // when/if we need to erase the command line.
-            TempNumSpaces += itEnd.GetCellDistance(it);
-            CursorPosition.X = XPosition;
-
-            // enforce a delayed newline if we're about to pass the end and the WC_DELAY_EOL_WRAP flag is set.
-            if (WI_IsFlagSet(dwFlags, WC_DELAY_EOL_WRAP) && CursorPosition.X >= coordScreenBufferSize.X && fWrapAtEOL)
-            {
-                // Our cursor position as of this time is going to remain on the last position in this column.
-                CursorPosition.X = coordScreenBufferSize.X - 1;
-
-                // Update in the structures that we're still pointing to the last character in the row
-                cursor.SetPosition(CursorPosition);
-
-                // Record for the delay comparison that we're delaying on the last character in the row
-                cursor.DelayEOLWrap(CursorPosition);
-            }
-            else
-            {
-                Status = AdjustCursorPosition(screenInfo, CursorPosition, WI_IsFlagSet(dwFlags, WC_KEEP_CURSOR_VISIBLE), psScrollY);
-            }
-
-            if (*pcb == BufferSize)
-            {
-                if (nullptr != pcSpaces)
-                {
-                    *pcSpaces = TempNumSpaces;
-                }
-                return STATUS_SUCCESS;
-            }
-            continue;
-        }
-        else if (*pcb >= BufferSize)
-        {
-            FAIL_FAST_IF(!(WI_IsFlagSet(screenInfo.OutputMode, ENABLE_PROCESSED_OUTPUT)));
-
-            // this catches the case where the number of backspaces == the number of characters.
-            if (nullptr != pcSpaces)
-            {
-                *pcSpaces = TempNumSpaces;
-            }
-            return STATUS_SUCCESS;
-        }
-
-        FAIL_FAST_IF(!(WI_IsFlagSet(screenInfo.OutputMode, ENABLE_PROCESSED_OUTPUT)));
-        switch (*lpString)
-        {
-        case UNICODE_BACKSPACE:
-        {
-            // move cursor backwards one space. overwrite current char with blank.
-            // we get here because we have to backspace from the beginning of the line
-            TempNumSpaces -= 1;
-            if (pwchBuffer == pwchBufferBackupLimit)
-            {
-                CursorPosition.X -= 1;
-            }
-            else
-            {
-                const wchar_t* Tmp;
-                wchar_t* Tmp2 = nullptr;
-                WCHAR LastChar;
-
-                const size_t bufferSize = pwchBuffer - pwchBufferBackupLimit;
-                std::unique_ptr<wchar_t[]> buffer;
-                try
-                {
-                    buffer = std::make_unique<wchar_t[]>(bufferSize);
-                    std::fill_n(buffer.get(), bufferSize, UNICODE_NULL);
-                }
-                catch (...)
-                {
-                    return NTSTATUS_FROM_HRESULT(wil::ResultFromCaughtException());
-                }
-
-                for (i = 0, Tmp2 = buffer.get(), Tmp = pwchBufferBackupLimit;
-                     i < bufferSize;
-                     i++, Tmp++)
-                {
-                    // see 18120085, these two need to be separate if statements
-                    if (*Tmp == UNICODE_BACKSPACE)
-                    {
-                        //it is important we do nothing in the else case for
-                        //      this one instead of falling through to the below else.
-                        if (Tmp2 > buffer.get())
-                        {
-                            Tmp2--;
-                        }
-                    }
-                    else
-                    {
-                        FAIL_FAST_IF(!(Tmp2 >= buffer.get()));
-                        *Tmp2++ = *Tmp;
-                    }
-                }
-                if (Tmp2 == buffer.get())
-                {
-                    LastChar = UNICODE_SPACE;
-                }
-                else
-                {
-#pragma prefast(suppress : 26001, "This is fine. Tmp2 has to have advanced or it would equal pBuffer.")
-                    LastChar = *(Tmp2 - 1);
-                }
-
-                if (LastChar == UNICODE_TAB)
-                {
-                    CursorPosition.X -= (SHORT)(RetrieveNumberOfSpaces(sOriginalXPosition,
-                                                                       pwchBufferBackupLimit,
-                                                                       (ULONG)(pwchBuffer - pwchBufferBackupLimit - 1)));
-                    if (CursorPosition.X < 0)
-                    {
-                        CursorPosition.X = (coordScreenBufferSize.X - 1) / TAB_SIZE;
-                        CursorPosition.X *= TAB_SIZE;
-                        CursorPosition.X += 1;
-                        CursorPosition.Y -= 1;
-
-                        // since you just backspaced yourself back up into the previous row, unset the wrap
-                        // flag on the prev row if it was set
-                        textBuffer.GetRowByOffset(CursorPosition.Y).GetCharRow().SetWrapForced(false);
-                    }
-                }
-                else if (IS_CONTROL_CHAR(LastChar))
-                {
-                    CursorPosition.X -= 1;
-                    TempNumSpaces -= 1;
-
-                    // overwrite second character of ^x sequence.
-                    if (dwFlags & WC_DESTRUCTIVE_BACKSPACE)
-                    {
-                        try
-                        {
-                            screenInfo.Write(OutputCellIterator(UNICODE_SPACE, Attributes, 1), CursorPosition);
-                            Status = STATUS_SUCCESS;
-                        }
-                        CATCH_LOG();
-                    }
-
-                    CursorPosition.X -= 1;
-                }
-                else if (IsGlyphFullWidth(LastChar))
-                {
-                    CursorPosition.X -= 1;
-                    TempNumSpaces -= 1;
-
-                    Status = AdjustCursorPosition(screenInfo, CursorPosition, dwFlags & WC_KEEP_CURSOR_VISIBLE, psScrollY);
-                    if (dwFlags & WC_DESTRUCTIVE_BACKSPACE)
-                    {
-                        try
-                        {
-                            screenInfo.Write(OutputCellIterator(UNICODE_SPACE, Attributes, 1), CursorPosition);
-                            Status = STATUS_SUCCESS;
-                        }
-                        CATCH_LOG();
-                    }
-                    CursorPosition.X -= 1;
-                }
-                else
-                {
-                    CursorPosition.X--;
-                }
-            }
-            if ((dwFlags & WC_LIMIT_BACKSPACE) && (CursorPosition.X < 0))
-            {
-                CursorPosition.X = 0;
-                OutputDebugStringA(("CONSRV: Ignoring backspace to previous line\n"));
-            }
-            Status = AdjustCursorPosition(screenInfo, CursorPosition, (dwFlags & WC_KEEP_CURSOR_VISIBLE) != 0, psScrollY);
-            if (dwFlags & WC_DESTRUCTIVE_BACKSPACE)
-            {
-                try
-                {
-                    screenInfo.Write(OutputCellIterator(UNICODE_SPACE, Attributes, 1), cursor.GetPosition());
-                }
-                CATCH_LOG();
-            }
-            if (cursor.GetPosition().X == 0 && fWrapAtEOL && pwchBuffer > pwchBufferBackupLimit)
-            {
-                if (CheckBisectProcessW(screenInfo,
-                                        pwchBufferBackupLimit,
-                                        pwchBuffer + 1 - pwchBufferBackupLimit,
-                                        gsl::narrow_cast<size_t>(coordScreenBufferSize.X) - sOriginalXPosition,
-                                        sOriginalXPosition,
-                                        dwFlags & WC_ECHO))
-                {
-                    CursorPosition.X = coordScreenBufferSize.X - 1;
-                    CursorPosition.Y = (SHORT)(cursor.GetPosition().Y - 1);
-
-                    // since you just backspaced yourself back up into the previous row, unset the wrap flag
-                    // on the prev row if it was set
-                    textBuffer.GetRowByOffset(CursorPosition.Y).GetCharRow().SetWrapForced(false);
-
-                    Status = AdjustCursorPosition(screenInfo, CursorPosition, dwFlags & WC_KEEP_CURSOR_VISIBLE, psScrollY);
-                }
-            }
-            break;
-        }
-        case UNICODE_TAB:
-        {
-            const size_t TabSize = gsl::narrow_cast<size_t>(NUMBER_OF_SPACES_IN_TAB(cursor.GetPosition().X));
-            CursorPosition.X = (SHORT)(cursor.GetPosition().X + TabSize);
-
-            // move cursor forward to next tab stop.  fill space with blanks.
-            // we get here when the tab extends beyond the right edge of the
-            // window.  if the tab goes wraps the line, set the cursor to the first
-            // position in the next line.
-            pwchBuffer++;
-
-            TempNumSpaces += TabSize;
-            size_t NumChars = 0;
-            if (CursorPosition.X >= coordScreenBufferSize.X)
-            {
-                NumChars = gsl::narrow<size_t>(coordScreenBufferSize.X - cursor.GetPosition().X);
-                CursorPosition.X = 0;
-                CursorPosition.Y = cursor.GetPosition().Y + 1;
-
-                // since you just tabbed yourself past the end of the row, set the wrap
-                textBuffer.GetRowByOffset(cursor.GetPosition().Y).GetCharRow().SetWrapForced(true);
-            }
-            else
-            {
-                NumChars = gsl::narrow<size_t>(CursorPosition.X - cursor.GetPosition().X);
-                CursorPosition.Y = cursor.GetPosition().Y;
-            }
-
-            try
-            {
-                const OutputCellIterator it(UNICODE_SPACE, Attributes, NumChars);
-                const auto done = screenInfo.Write(it, cursor.GetPosition());
-                NumChars = done.GetCellDistance(it);
-            }
-            CATCH_LOG();
-
-            Status = AdjustCursorPosition(screenInfo, CursorPosition, (dwFlags & WC_KEEP_CURSOR_VISIBLE) != 0, psScrollY);
-            break;
-        }
-        case UNICODE_CARRIAGERETURN:
-        {
-            // Carriage return moves the cursor to the beginning of the line.
-            // We don't need to worry about handling cr or lf for
-            // backspace because input is sent to the user on cr or lf.
-            pwchBuffer++;
-            CursorPosition.X = 0;
-            CursorPosition.Y = cursor.GetPosition().Y;
-            Status = AdjustCursorPosition(screenInfo, CursorPosition, (dwFlags & WC_KEEP_CURSOR_VISIBLE) != 0, psScrollY);
-            break;
-        }
-        case UNICODE_LINEFEED:
-        {
-            // move cursor to the next line.
-            pwchBuffer++;
-
-            if (gci.IsReturnOnNewlineAutomatic())
-            {
-                // Traditionally, we reset the X position to 0 with a newline automatically.
-                // Some things might not want this automatic "ONLCR line discipline" (for example, things that are expecting a *NIX behavior.)
-                // They will turn it off with an output mode flag.
-                CursorPosition.X = 0;
-            }
-
-            CursorPosition.Y = (SHORT)(cursor.GetPosition().Y + 1);
-
-            {
-                // since we explicitly just moved down a row, clear the wrap status on the row we just came from
-                textBuffer.GetRowByOffset(cursor.GetPosition().Y).GetCharRow().SetWrapForced(false);
-            }
-
-            Status = AdjustCursorPosition(screenInfo, CursorPosition, (dwFlags & WC_KEEP_CURSOR_VISIBLE) != 0, psScrollY);
-            break;
-        }
-        default:
-        {
-            const wchar_t Char = *lpString;
-            if (Char >= UNICODE_SPACE &&
-                IsGlyphFullWidth(Char) &&
-                XPosition >= (coordScreenBufferSize.X - 1) &&
-                fWrapAtEOL)
-            {
-                const COORD TargetPoint = cursor.GetPosition();
-                ROW& Row = textBuffer.GetRowByOffset(TargetPoint.Y);
-                CharRow& charRow = Row.GetCharRow();
-
-                try
-                {
-                    // If we're on top of a trailing cell, clear it and the previous cell.
-                    if (charRow.DbcsAttrAt(TargetPoint.X).IsTrailing())
-                    {
-                        // Space to clear for 2 cells.
-                        OutputCellIterator it(UNICODE_SPACE, 2);
-
-                        // Back target point up one.
-                        auto writeTarget = TargetPoint;
-                        writeTarget.X--;
-
-                        // Write 2 clear cells.
-                        screenInfo.Write(it, writeTarget);
-                    }
-                }
-                catch (...)
-                {
-                    return NTSTATUS_FROM_HRESULT(wil::ResultFromCaughtException());
-                }
-
-                CursorPosition.X = 0;
-                CursorPosition.Y = (SHORT)(TargetPoint.Y + 1);
-
-                // since you just moved yourself down onto the next row with 1 character, that sounds like a
-                // forced wrap so set the flag
-                charRow.SetWrapForced(true);
-
-                // Additionally, this padding is only called for IsConsoleFullWidth (a.k.a. when a character
-                // is too wide to fit on the current line).
-                charRow.SetDoubleBytePadded(true);
-
-                Status = AdjustCursorPosition(screenInfo, CursorPosition, dwFlags & WC_KEEP_CURSOR_VISIBLE, psScrollY);
-                continue;
-            }
-            break;
-        }
-        }
-        if (!NT_SUCCESS(Status))
-        {
-            return Status;
-        }
-
-        *pcb += sizeof(WCHAR);
-        lpString++;
-        pwchRealUnicode++;
-    }
-
-    if (nullptr != pcSpaces)
-    {
-        *pcSpaces = TempNumSpaces;
-    }
-
-    return STATUS_SUCCESS;
-}
-
-// Routine Description:
-// - This routine writes a string to the screen, processing any embedded
-//   unicode characters.  The string is also copied to the input buffer, if
-//   the output mode is line mode.
-// Arguments:
-// - screenInfo - reference to screen buffer information structure.
-// - pwchBufferBackupLimit - Pointer to beginning of buffer.
-// - pwchBuffer - Pointer to buffer to copy string to.  assumed to be at least as long as pwchRealUnicode.
-//              This pointer is updated to point to the next position in the buffer.
-// - pwchRealUnicode - Pointer to string to write.
-// - pcb - On input, number of bytes to write.  On output, number of bytes written.
-// - pcSpaces - On output, the number of spaces consumed by the written characters.
-// - dwFlags -
-//      WC_DESTRUCTIVE_BACKSPACE backspace overwrites characters.
-//      WC_KEEP_CURSOR_VISIBLE   change window origin (viewport) desirable when hit rt. edge
-//      WC_ECHO                  if called by Read (echoing characters)
-// Return Value:
-// Note:
-// - This routine does not process tabs and backspace properly.  That code will be implemented as part of the line editing services.
-[[nodiscard]] NTSTATUS WriteChars(SCREEN_INFORMATION& screenInfo,
-                                  _In_range_(<=, pwchBuffer) const wchar_t* const pwchBufferBackupLimit,
-                                  _In_ const wchar_t* pwchBuffer,
-                                  _In_reads_bytes_(*pcb) const wchar_t* pwchRealUnicode,
-                                  _Inout_ size_t* const pcb,
-                                  _Out_opt_ size_t* const pcSpaces,
-                                  const SHORT sOriginalXPosition,
-                                  const DWORD dwFlags,
-                                  _Inout_opt_ PSHORT const psScrollY)
-{
-    if (!WI_IsFlagSet(screenInfo.OutputMode, ENABLE_VIRTUAL_TERMINAL_PROCESSING) ||
-        !WI_IsFlagSet(screenInfo.OutputMode, ENABLE_PROCESSED_OUTPUT))
-    {
-        return WriteCharsLegacy(screenInfo,
-                                pwchBufferBackupLimit,
-                                pwchBuffer,
-                                pwchRealUnicode,
-                                pcb,
-                                pcSpaces,
-                                sOriginalXPosition,
-                                dwFlags,
-                                psScrollY);
-    }
-
-    NTSTATUS Status = STATUS_SUCCESS;
-
-    size_t const BufferSize = *pcb;
-    *pcb = 0;
-
-    {
-        size_t TempNumSpaces = 0;
-
-        {
-            if (NT_SUCCESS(Status))
-            {
-                FAIL_FAST_IF(!(WI_IsFlagSet(screenInfo.OutputMode, ENABLE_PROCESSED_OUTPUT)));
-                FAIL_FAST_IF(!(WI_IsFlagSet(screenInfo.OutputMode, ENABLE_VIRTUAL_TERMINAL_PROCESSING)));
-
-                // defined down in the WriteBuffer default case hiding on the other end of the state machine. See outputStream.cpp
-                // This is the only mode used by DoWriteConsole.
-                FAIL_FAST_IF(!(WI_IsFlagSet(dwFlags, WC_LIMIT_BACKSPACE)));
-
-                StateMachine& machine = screenInfo.GetStateMachine();
-                size_t const cch = BufferSize / sizeof(WCHAR);
-
-                machine.ProcessString({ pwchRealUnicode, cch });
-                *pcb += BufferSize;
-            }
-        }
-
-        if (nullptr != pcSpaces)
-        {
-            *pcSpaces = TempNumSpaces;
-        }
-    }
-
-    return Status;
-}
-
-// Routine Description:
-// - Takes the given text and inserts it into the given screen buffer.
-// Note:
-// - Console lock must be held when calling this routine
-// - String has been translated to unicode at this point.
-// Arguments:
-// - pwchBuffer - wide character text to be inserted into buffer
-// - pcbBuffer - byte count of pwchBuffer on the way in, number of bytes consumed on the way out.
-// - screenInfo - Screen Information class to write the text into at the current cursor position
-// - ppWaiter - If writing to the console is blocked for whatever reason, this will be filled with a pointer to context
-//              that can be used by the server to resume the call at a later time.
-// Return Value:
-// - STATUS_SUCCESS if OK.
-// - CONSOLE_STATUS_WAIT if we couldn't finish now and need to be called back later (see ppWaiter).
-// - Or a suitable NTSTATUS format error code for memory/string/math failures.
-[[nodiscard]] NTSTATUS DoWriteConsole(_In_reads_bytes_(*pcbBuffer) PWCHAR pwchBuffer,
-                                      _Inout_ size_t* const pcbBuffer,
-                                      SCREEN_INFORMATION& screenInfo,
-                                      std::unique_ptr<WriteData>& waiter)
-{
-    const CONSOLE_INFORMATION& gci = ServiceLocator::LocateGlobals().getConsoleInformation();
-    if (WI_IsAnyFlagSet(gci.Flags, (CONSOLE_SUSPENDED | CONSOLE_SELECTING | CONSOLE_SCROLLBAR_TRACKING)))
-    {
-        try
-        {
-            waiter = std::make_unique<WriteData>(screenInfo,
-                                                 pwchBuffer,
-                                                 *pcbBuffer,
-                                                 gci.OutputCP);
-        }
-        catch (...)
-        {
-            return NTSTATUS_FROM_HRESULT(wil::ResultFromCaughtException());
-        }
-
-        return CONSOLE_STATUS_WAIT;
-    }
-
-    const auto& textBuffer = screenInfo.GetTextBuffer();
-    return WriteChars(screenInfo,
-                      pwchBuffer,
-                      pwchBuffer,
-                      pwchBuffer,
-                      pcbBuffer,
-                      nullptr,
-                      textBuffer.GetCursor().GetPosition().X,
-                      WC_LIMIT_BACKSPACE,
-                      nullptr);
-}
-
-// Routine Description:
-// - This method performs the actual work of attempting to write to the console, converting data types as necessary
-//   to adapt from the server types to the legacy internal host types.
-// - It operates on Unicode data only. It's assumed the text is translated by this point.
-// Arguments:
-// - OutContext - the console output object to write the new text into
-// - pwsTextBuffer - wide character text buffer provided by client application to insert
-// - cchTextBufferLength - text buffer counted in characters
-// - pcchTextBufferRead - character count of the number of characters we were able to insert before returning
-// - ppWaiter - If we are blocked from writing now and need to wait, this is filled with contextual data for the server to restore the call later
-// Return Value:
-// - S_OK if successful.
-// - S_OK if we need to wait (check if ppWaiter is not nullptr).
-// - Or a suitable HRESULT code for math/string/memory failures.
-[[nodiscard]] HRESULT WriteConsoleWImplHelper(IConsoleOutputObject& context,
-                                              const std::wstring_view buffer,
-                                              size_t& read,
-                                              std::unique_ptr<WriteData>& waiter) noexcept
-{
-    try
-    {
-        // Set out variables in case we exit early.
-        read = 0;
-        waiter.reset();
-
-        // Convert characters to bytes to give to DoWriteConsole.
-        size_t cbTextBufferLength;
-        RETURN_IF_FAILED(SizeTMult(buffer.size(), sizeof(wchar_t), &cbTextBufferLength));
-
-        NTSTATUS Status = DoWriteConsole(const_cast<wchar_t*>(buffer.data()), &cbTextBufferLength, context, waiter);
-
-        // Convert back from bytes to characters for the resulting string length written.
-        read = cbTextBufferLength / sizeof(wchar_t);
-
-        if (Status == CONSOLE_STATUS_WAIT)
-        {
-            FAIL_FAST_IF_NULL(waiter.get());
-            Status = STATUS_SUCCESS;
-        }
-
-        RETURN_NTSTATUS(Status);
-    }
-    CATCH_RETURN();
-}
-
-// Routine Description:
-// - Writes non-Unicode formatted data into the given console output object.
-// - This method will convert from the given input into wide characters before chain calling the wide character version of the function.
-//   It uses the current Output Codepage for conversions (set via SetConsoleOutputCP).
-// - NOTE: This may be blocked for various console states and will return a wait context pointer if necessary.
-// Arguments:
-// - context - the console output object to write the new text into
-// - buffer - char/byte text buffer provided by client application to insert
-// - read - character count of the number of characters (also bytes because A version) we were able to insert before returning
-// - waiter - If we are blocked from writing now and need to wait, this is filled with contextual data for the server to restore the call later
-// Return Value:
-// - S_OK if successful.
-// - S_OK if we need to wait (check if ppWaiter is not nullptr).
-// - Or a suitable HRESULT code for math/string/memory failures.
-[[nodiscard]] HRESULT WriteConsoleAImplForReals(IConsoleOutputObject& context,
-                                                const std::string_view buffer,
-                                                size_t& read,
-                                                std::unique_ptr<IWaitRoutine>& waiter) noexcept
-{
-    try
-    {
-        // Ensure output variables are initialized.
-        read = 0;
-        waiter.reset();
-
-        if (buffer.empty())
-        {
-            return S_OK;
-        }
-
-        LockConsole();
-        auto unlock{ wil::scope_exit([&] { UnlockConsole(); }) };
-
-        auto& screenInfo{ context.GetActiveBuffer() };
-        const auto& consoleInfo{ ServiceLocator::LocateGlobals().getConsoleInformation() };
-        const auto codepage{ consoleInfo.OutputCP };
-        auto leadByteCaptured{ false };
-        auto leadByteConsumed{ false };
-        std::wstring wstr{};
-        static til::u8state u8State{};
-
-        // Convert our input parameters to Unicode
-        if (codepage == CP_UTF8)
-        {
-            RETURN_IF_FAILED(til::u8u16(buffer, wstr, u8State));
-            read = buffer.size();
-        }
-        else
-        {
-            // In case the codepage changes from UTF-8 to another,
-            // we discard partials that might still be cached.
-            u8State.reset();
-
-            int mbPtrLength{};
-            RETURN_IF_FAILED(SizeTToInt(buffer.size(), &mbPtrLength));
-
-            // (buffer.size() + 2) I think because we might be shoving another unicode char
-            // from screenInfo->WriteConsoleDbcsLeadByte in front
-            // because we previously checked that buffer.size() fits into an int, +2 won't cause an overflow of size_t
-            wstr.resize(buffer.size() + 2);
-
-            wchar_t* wcPtr{ wstr.data() };
-            auto mbPtr{ buffer.data() };
-            size_t dbcsLength{};
-            if (screenInfo.WriteConsoleDbcsLeadByte[0] != 0 && gsl::narrow_cast<byte>(*mbPtr) >= byte{ ' ' })
-            {
-                // there was a portion of a dbcs character stored from a previous
-                // call so we take the 2nd half from mbPtr[0], put them together
-                // and write the wide char to wcPtr[0]
-                screenInfo.WriteConsoleDbcsLeadByte[1] = gsl::narrow_cast<byte>(*mbPtr);
-
-                try
-                {
-                    const auto wFromComplemented{
-                        ConvertToW(codepage, { reinterpret_cast<const char*>(screenInfo.WriteConsoleDbcsLeadByte), ARRAYSIZE(screenInfo.WriteConsoleDbcsLeadByte) })
-                    };
-
-                    FAIL_FAST_IF(wFromComplemented.size() != 1);
-                    dbcsLength = sizeof(wchar_t);
-                    wcPtr[0] = wFromComplemented.at(0);
-                    mbPtr++;
-                }
-                catch (...)
-                {
-                    dbcsLength = 0;
-                }
-
-                // this looks weird to be always incrementing even if the conversion failed, but this is the
-                // original behavior so it's left unchanged.
-                wcPtr++;
-                mbPtrLength--;
-
-                // Note that we used a stored lead byte from a previous call in order to complete this write
-                // Use this to offset the "number of bytes consumed" calculation at the end by -1 to account
-                // for using a byte we had internally, not off the stream.
-                leadByteConsumed = true;
-            }
-
-            screenInfo.WriteConsoleDbcsLeadByte[0] = 0;
-
-            // if the last byte in mbPtr is a lead byte for the current code page,
-            // save it for the next time this function is called and we can piece it
-            // back together then
-            if (mbPtrLength != 0 && CheckBisectStringA(const_cast<char*>(mbPtr), mbPtrLength, &consoleInfo.OutputCPInfo))
-            {
-                screenInfo.WriteConsoleDbcsLeadByte[0] = gsl::narrow_cast<byte>(mbPtr[mbPtrLength - 1]);
-                mbPtrLength--;
-
-                // Note that we captured a lead byte during this call, but won't actually draw it until later.
-                // Use this to offset the "number of bytes consumed" calculation at the end by +1 to account
-                // for taking a byte off the stream.
-                leadByteCaptured = true;
-            }
-
-            if (mbPtrLength != 0)
-            {
-                // convert the remaining bytes in mbPtr to wide chars
-                mbPtrLength = sizeof(wchar_t) * MultiByteToWideChar(codepage, 0, mbPtr, mbPtrLength, wcPtr, mbPtrLength);
-            }
-
-            wstr.resize((dbcsLength + mbPtrLength) / sizeof(wchar_t));
-        }
-
-        // Hold the specific version of the waiter locally so we can tinker with it if we must to store additional context.
-        std::unique_ptr<WriteData> writeDataWaiter{};
-
-        // Make the W version of the call
-        size_t wcBufferWritten{};
-        const auto hr{ WriteConsoleWImplHelper(screenInfo, wstr, wcBufferWritten, writeDataWaiter) };
-
-        // If there is no waiter, process the byte count now.
-        if (nullptr == writeDataWaiter.get())
-        {
-            // Calculate how many bytes of the original A buffer were consumed in the W version of the call to satisfy mbBufferRead.
-            // For UTF-8 conversions, we've already returned this information above.
-            if (CP_UTF8 != codepage)
-            {
-                size_t mbBufferRead{};
-
-                // Start by counting the number of A bytes we used in printing our W string to the screen.
-                try
-                {
-                    mbBufferRead = GetALengthFromW(codepage, { wstr.data(), wcBufferWritten });
-                }
-                CATCH_LOG();
-
-                // If we captured a byte off the string this time around up above, it means we didn't feed
-                // it into the WriteConsoleW above, and therefore its consumption isn't accounted for
-                // in the count we just made. Add +1 to compensate.
-                if (leadByteCaptured)
-                {
-                    mbBufferRead++;
-                }
-
-                // If we consumed an internally-stored lead byte this time around up above, it means that we
-                // fed a byte into WriteConsoleW that wasn't a part of this particular call's request.
-                // We need to -1 to compensate and tell the caller the right number of bytes consumed this request.
-                if (leadByteConsumed)
-                {
-                    mbBufferRead--;
-                }
-
-                read = mbBufferRead;
-            }
-        }
-        else
-        {
-            // If there is a waiter, then we need to stow some additional information in the wait structure so
-            // we can synthesize the correct byte count later when the wait routine is triggered.
-            if (CP_UTF8 != codepage)
-            {
-                // For non-UTF8 codepages, save the lead byte captured/consumed data so we can +1 or -1 the final decoded count
-                // in the WaitData::Notify method later.
-                writeDataWaiter->SetLeadByteAdjustmentStatus(leadByteCaptured, leadByteConsumed);
-            }
-            else
-            {
-                // For UTF8 codepages, just remember the consumption count from the UTF-8 parser.
-                writeDataWaiter->SetUtf8ConsumedCharacters(read);
-            }
-        }
-
-        // Give back the waiter now that we're done with tinkering with it.
-        waiter.reset(writeDataWaiter.release());
-
-        return hr;
-    }
-    CATCH_RETURN();
-}
-
-<<<<<<< HEAD
-static auto channelpair = til::spsc::channel<char>(16* 1024);
-static IConsoleOutputObject* obj = nullptr;
-static void ioWriteConsoleMethod()
-{
-    size_t read = 0;
-    std::unique_ptr<IWaitRoutine> wait;
-
-    std::vector<char> buf(16 * 1024, '\0');
-
-    while (true)
-    {
-        auto [count, ok] = channelpair.second.pop_n(til::spsc::block_initially, buf.data(), buf.size());
-        if (!ok)
-        {
-            break;
-        }
-
-        LOG_IF_FAILED(WriteConsoleAImplForReals(*obj, std::string_view{ buf.data(), count }, read, wait));
-    }
-}
-
-static std::thread th(ioWriteConsoleMethod);
-=======
-//static IConsoleOutputObject* obj = nullptr;
-//static std::condition_variable condvar;
-//static std::mutex bufflock;
-//static std::queue<std::string> buff;
-//static void ioWriteConsoleMethod()
-//{
-//    size_t read = 0;
-//    std::unique_ptr<IWaitRoutine> wait;
-//
-//    std::unique_lock<std::mutex> lk(bufflock, std::defer_lock);
-//
-//    std::string str;
-//
-//    while (true)
-//    {
-//        lk.lock();
-//        condvar.wait(lk, [&] {
-//            if (!buff.empty())
-//            {
-//                str = buff.front();
-//                buff.pop();
-//                return true;
-//            }
-//            return false;
-//        });
-//        lk.unlock();
-//        
-//        LOG_IF_FAILED(WriteConsoleAImplForReals(*obj, str, read, wait));
-//    }
-//}
-//
-//static std::thread th(ioWriteConsoleMethod);
->>>>>>> a8be9236
-
-[[nodiscard]] HRESULT ApiRoutines::WriteConsoleAImpl(IConsoleOutputObject& context,
-                                                     const std::string_view buffer,
-                                                     size_t& read,
-                                                     std::unique_ptr<IWaitRoutine>& waiter) noexcept
-try
-{
-    /*read = buffer.size();
-    waiter.reset();
-
-    if (!obj)
-    {
-        obj = &context;
-    }
-
-    channelpair.first.push_n(buffer.data(), buffer.size());
-
-    return S_OK;*/
-    return WriteConsoleAImplForReals(context, buffer, read, waiter);
-}
-CATCH_RETURN()
-
-// Routine Description:
-// - Writes Unicode formatted data into the given console output object.
-// - NOTE: This may be blocked for various console states and will return a wait context pointer if necessary.
-// Arguments:
-// - OutContext - the console output object to write the new text into
-// - pwsTextBuffer - wide character text buffer provided by client application to insert
-// - cchTextBufferLength - text buffer counted in characters
-// - pcchTextBufferRead - character count of the number of characters we were able to insert before returning
-// - ppWaiter - If we are blocked from writing now and need to wait, this is filled with contextual data for the server to restore the call later
-// Return Value:
-// - S_OK if successful.
-// - S_OK if we need to wait (check if ppWaiter is not nullptr).
-// - Or a suitable HRESULT code for math/string/memory failures.
-[[nodiscard]] HRESULT ApiRoutines::WriteConsoleWImpl(IConsoleOutputObject& context,
-                                                     const std::wstring_view buffer,
-                                                     size_t& read,
-                                                     std::unique_ptr<IWaitRoutine>& waiter) noexcept
-{
-    try
-    {
-        LockConsole();
-        auto unlock = wil::scope_exit([&] { UnlockConsole(); });
-
-        std::unique_ptr<WriteData> writeDataWaiter;
-        RETURN_IF_FAILED(WriteConsoleWImplHelper(context.GetActiveBuffer(), buffer, read, writeDataWaiter));
-
-        // Transfer specific waiter pointer into the generic interface wrapper.
-        waiter.reset(writeDataWaiter.release());
-
-        return S_OK;
-    }
-    CATCH_RETURN();
-}
+// Copyright (c) Microsoft Corporation.
+// Licensed under the MIT license.
+
+#include "precomp.h"
+
+#include "ApiRoutines.h"
+
+#include "_stream.h"
+#include "stream.h"
+#include "writeData.hpp"
+
+#include "_output.h"
+#include "output.h"
+#include "dbcs.h"
+#include "handle.h"
+#include "misc.h"
+
+#include "../types/inc/convert.hpp"
+#include "../types/inc/GlyphWidth.hpp"
+#include "../types/inc/Viewport.hpp"
+
+#include "..\interactivity\inc\ServiceLocator.hpp"
+
+#pragma hdrstop
+using namespace Microsoft::Console::Types;
+using Microsoft::Console::Interactivity::ServiceLocator;
+using Microsoft::Console::VirtualTerminal::StateMachine;
+// Used by WriteCharsLegacy.
+#define IS_GLYPH_CHAR(wch) (((wch) >= L' ') && ((wch) != 0x007F))
+
+constexpr unsigned int LOCAL_BUFFER_SIZE = 100;
+
+// Routine Description:
+// - This routine updates the cursor position.  Its input is the non-special
+//   cased new location of the cursor.  For example, if the cursor were being
+//   moved one space backwards from the left edge of the screen, the X
+//   coordinate would be -1.  This routine would set the X coordinate to
+//   the right edge of the screen and decrement the Y coordinate by one.
+// Arguments:
+// - screenInfo - reference to screen buffer information structure.
+// - coordCursor - New location of cursor.
+// - fKeepCursorVisible - TRUE if changing window origin desirable when hit right edge
+// Return Value:
+[[nodiscard]] NTSTATUS AdjustCursorPosition(SCREEN_INFORMATION& screenInfo,
+                                            _In_ COORD coordCursor,
+                                            const BOOL fKeepCursorVisible,
+                                            _Inout_opt_ PSHORT psScrollY)
+{
+    const bool inVtMode = WI_IsFlagSet(screenInfo.OutputMode, ENABLE_VIRTUAL_TERMINAL_PROCESSING);
+    const COORD bufferSize = screenInfo.GetBufferSize().Dimensions();
+    if (coordCursor.X < 0)
+    {
+        if (coordCursor.Y > 0)
+        {
+            coordCursor.X = (SHORT)(bufferSize.X + coordCursor.X);
+            coordCursor.Y = (SHORT)(coordCursor.Y - 1);
+        }
+        else
+        {
+            coordCursor.X = 0;
+        }
+    }
+    else if (coordCursor.X >= bufferSize.X)
+    {
+        // at end of line. if wrap mode, wrap cursor.  otherwise leave it where it is.
+        if (screenInfo.OutputMode & ENABLE_WRAP_AT_EOL_OUTPUT)
+        {
+            coordCursor.Y += coordCursor.X / bufferSize.X;
+            coordCursor.X = coordCursor.X % bufferSize.X;
+        }
+        else
+        {
+            if (inVtMode)
+            {
+                // In VT mode, the cursor must be left in the last column.
+                coordCursor.X = bufferSize.X - 1;
+            }
+            else
+            {
+                // For legacy apps, it is left where it was at the start of the write.
+                coordCursor.X = screenInfo.GetTextBuffer().GetCursor().GetPosition().X;
+            }
+        }
+    }
+
+    // The VT standard requires the lines revealed when scrolling are filled
+    // with the current background color, but with no meta attributes set.
+    auto fillAttributes = screenInfo.GetAttributes();
+    fillAttributes.SetStandardErase();
+
+    const auto relativeMargins = screenInfo.GetRelativeScrollMargins();
+    auto viewport = screenInfo.GetViewport();
+    SMALL_RECT srMargins = screenInfo.GetAbsoluteScrollMargins().ToInclusive();
+    const bool fMarginsSet = srMargins.Bottom > srMargins.Top;
+    COORD currentCursor = screenInfo.GetTextBuffer().GetCursor().GetPosition();
+    const int iCurrentCursorY = currentCursor.Y;
+
+    const bool fCursorInMargins = iCurrentCursorY <= srMargins.Bottom && iCurrentCursorY >= srMargins.Top;
+    const bool cursorAboveViewport = coordCursor.Y < 0 && inVtMode;
+    const bool fScrollDown = fMarginsSet && fCursorInMargins && (coordCursor.Y > srMargins.Bottom);
+    bool fScrollUp = fMarginsSet && fCursorInMargins && (coordCursor.Y < srMargins.Top);
+
+    const bool fScrollUpWithoutMargins = (!fMarginsSet) && cursorAboveViewport;
+    // if we're in VT mode, AND MARGINS AREN'T SET and a Reverse Line Feed took the cursor up past the top of the viewport,
+    //   VT style scroll the contents of the screen.
+    // This can happen in applications like `less`, that don't set margins, because they're going to
+    //   scroll the entire screen anyways, so no need for them to ever set the margins.
+    if (fScrollUpWithoutMargins)
+    {
+        fScrollUp = true;
+        srMargins.Top = 0;
+        srMargins.Bottom = screenInfo.GetViewport().BottomInclusive();
+    }
+
+    const bool scrollDownAtTop = fScrollDown && relativeMargins.Top() == 0;
+    if (scrollDownAtTop)
+    {
+        // We're trying to scroll down, and the top margin is at the top of the viewport.
+        // In this case, we want the lines that are "scrolled off" to appear in
+        //      the scrollback instead of being discarded.
+        // To do this, we're going to scroll everything starting at the bottom
+        //  margin down, then move the viewport down.
+
+        const SHORT delta = coordCursor.Y - srMargins.Bottom;
+        SMALL_RECT scrollRect{ 0 };
+        scrollRect.Left = 0;
+        scrollRect.Top = srMargins.Bottom + 1; // One below margins
+        scrollRect.Bottom = bufferSize.Y - 1; // -1, otherwise this would be an exclusive rect.
+        scrollRect.Right = bufferSize.X - 1; // -1, otherwise this would be an exclusive rect.
+
+        // This is the Y position we're moving the contents below the bottom margin to.
+        SHORT moveToYPosition = scrollRect.Top + delta;
+
+        // This is where the viewport will need to be to give the effect of
+        //      scrolling the contents in the margins.
+        SHORT newViewTop = viewport.Top() + delta;
+
+        // This is how many new lines need to be added to the buffer to support this operation.
+        const SHORT newRows = (viewport.BottomExclusive() + delta) - bufferSize.Y;
+
+        // If we're near the bottom of the buffer, we might need to insert some
+        //      new rows at the bottom.
+        // If we do this, then the viewport is now one line higher than it used
+        //      to be, so it needs to move down by one less line.
+        for (auto i = 0; i < newRows; i++)
+        {
+            screenInfo.GetTextBuffer().IncrementCircularBuffer();
+            moveToYPosition--;
+            newViewTop--;
+            scrollRect.Top--;
+        }
+
+        const COORD newPostMarginsOrigin = { 0, moveToYPosition };
+        const COORD newViewOrigin = { 0, newViewTop };
+
+        try
+        {
+            ScrollRegion(screenInfo, scrollRect, std::nullopt, newPostMarginsOrigin, UNICODE_SPACE, fillAttributes);
+        }
+        CATCH_LOG();
+
+        // Move the viewport down
+        auto hr = screenInfo.SetViewportOrigin(true, newViewOrigin, true);
+        if (FAILED(hr))
+        {
+            return NTSTATUS_FROM_HRESULT(hr);
+        }
+        // If we didn't actually move the viewport, it's because we're at the
+        //      bottom of the buffer, and the top lines of the viewport have
+        //      changed. Manually invalidate here, to make sure the screen
+        //      displays the correct text.
+        if (newViewOrigin == viewport.Origin())
+        {
+            // Inside this block, we're shifting down at the bottom.
+            // This means that we had something like this:
+            // AAAA
+            // BBBB
+            // CCCC
+            // DDDD
+            // EEEE
+            //
+            // Our margins were set for lines A-D, but not on line E.
+            // So we circled the whole buffer up by one:
+            // BBBB
+            // CCCC
+            // DDDD
+            // EEEE
+            // <blank, was AAAA>
+            //
+            // Then we scrolled the contents of everything OUTSIDE the margin frame down.
+            // BBBB
+            // CCCC
+            // DDDD
+            // <blank, filled during scroll down of EEEE>
+            // EEEE
+            //
+            // And now we need to report that only the bottom line didn't "move" as we put the EEEE
+            // back where it started, but everything else moved.
+            // In this case, delta was 1. So the amount that moved is the entire viewport height minus the delta.
+            Viewport invalid = Viewport::FromDimensions(viewport.Origin(), { viewport.Width(), viewport.Height() - delta });
+            screenInfo.GetRenderTarget().TriggerRedraw(invalid);
+        }
+
+        // reset where our local viewport is, and recalculate the cursor and
+        //      margin positions.
+        viewport = screenInfo.GetViewport();
+        if (newRows > 0)
+        {
+            currentCursor.Y -= newRows;
+            coordCursor.Y -= newRows;
+        }
+        srMargins = screenInfo.GetAbsoluteScrollMargins().ToInclusive();
+    }
+
+    // If we did the above scrollDownAtTop case, then we've already scrolled
+    //      the margins content, and we can skip this.
+    if (fScrollUp || (fScrollDown && !scrollDownAtTop))
+    {
+        SHORT diff = coordCursor.Y - (fScrollUp ? srMargins.Top : srMargins.Bottom);
+
+        SMALL_RECT scrollRect = { 0 };
+        scrollRect.Top = srMargins.Top;
+        scrollRect.Bottom = srMargins.Bottom;
+        scrollRect.Left = 0; // NOTE: Left/Right Scroll margins don't do anything currently.
+        scrollRect.Right = bufferSize.X - 1; // -1, otherwise this would be an exclusive rect.
+
+        COORD dest;
+        dest.X = scrollRect.Left;
+        dest.Y = scrollRect.Top - diff;
+
+        try
+        {
+            ScrollRegion(screenInfo, scrollRect, scrollRect, dest, UNICODE_SPACE, fillAttributes);
+        }
+        CATCH_LOG();
+
+        coordCursor.Y -= diff;
+    }
+
+    // If the margins are set, then it shouldn't be possible for the cursor to
+    //   move below the bottom of the viewport. Either it should be constrained
+    //   inside the margins by one of the scrollDown cases handled above, or
+    //   we'll need to clamp it inside the viewport here.
+    if (fMarginsSet && coordCursor.Y > viewport.BottomInclusive())
+    {
+        coordCursor.Y = viewport.BottomInclusive();
+    }
+
+    NTSTATUS Status = STATUS_SUCCESS;
+
+    if (coordCursor.Y >= bufferSize.Y)
+    {
+        // At the end of the buffer. Scroll contents of screen buffer so new position is visible.
+        FAIL_FAST_IF(!(coordCursor.Y == bufferSize.Y));
+        if (!StreamScrollRegion(screenInfo))
+        {
+            Status = STATUS_NO_MEMORY;
+        }
+
+        if (nullptr != psScrollY)
+        {
+            *psScrollY += (SHORT)(bufferSize.Y - coordCursor.Y - 1);
+        }
+        coordCursor.Y += (SHORT)(bufferSize.Y - coordCursor.Y - 1);
+    }
+
+    const bool cursorMovedPastViewport = coordCursor.Y > screenInfo.GetViewport().BottomInclusive();
+    const bool cursorMovedPastVirtualViewport = coordCursor.Y > screenInfo.GetVirtualViewport().BottomInclusive();
+    if (NT_SUCCESS(Status))
+    {
+        // if at right or bottom edge of window, scroll right or down one char.
+        if (cursorMovedPastViewport)
+        {
+            COORD WindowOrigin;
+            WindowOrigin.X = 0;
+            WindowOrigin.Y = coordCursor.Y - screenInfo.GetViewport().BottomInclusive();
+            Status = screenInfo.SetViewportOrigin(false, WindowOrigin, true);
+        }
+    }
+
+    if (NT_SUCCESS(Status))
+    {
+        if (fKeepCursorVisible)
+        {
+            screenInfo.MakeCursorVisible(coordCursor);
+        }
+        Status = screenInfo.SetCursorPosition(coordCursor, !!fKeepCursorVisible);
+
+        // MSFT:19989333 - Only re-initialize the cursor row if the cursor moved
+        //      below the terminal section of the buffer (the virtual viewport),
+        //      and the visible part of the buffer (the actual viewport).
+        // If this is only cursorMovedPastViewport, and you scroll up, then type
+        //      a character, we'll re-initialize the line the cursor is on.
+        // If this is only cursorMovedPastVirtualViewport and you scroll down,
+        //      (with terminal scrolling disabled) then all lines newly exposed
+        //      will get their attributes constantly cleared out.
+        // Both cursorMovedPastViewport and cursorMovedPastVirtualViewport works
+        if (inVtMode && cursorMovedPastViewport && cursorMovedPastVirtualViewport)
+        {
+            screenInfo.InitializeCursorRowAttributes();
+        }
+    }
+
+    return Status;
+}
+
+// Routine Description:
+// - This routine writes a string to the screen, processing any embedded
+//   unicode characters.  The string is also copied to the input buffer, if
+//   the output mode is line mode.
+// Arguments:
+// - screenInfo - reference to screen buffer information structure.
+// - pwchBufferBackupLimit - Pointer to beginning of buffer.
+// - pwchBuffer - Pointer to buffer to copy string to.  assumed to be at least as long as pwchRealUnicode.
+//                This pointer is updated to point to the next position in the buffer.
+// - pwchRealUnicode - Pointer to string to write.
+// - pcb - On input, number of bytes to write.  On output, number of bytes written.
+// - pcSpaces - On output, the number of spaces consumed by the written characters.
+// - dwFlags -
+//      WC_DESTRUCTIVE_BACKSPACE backspace overwrites characters.
+//      WC_KEEP_CURSOR_VISIBLE   change window origin desirable when hit rt. edge
+//      WC_ECHO                  if called by Read (echoing characters)
+// Return Value:
+// Note:
+// - This routine does not process tabs and backspace properly.  That code will be implemented as part of the line editing services.
+[[nodiscard]] NTSTATUS WriteCharsLegacy(SCREEN_INFORMATION& screenInfo,
+                                        _In_range_(<=, pwchBuffer) const wchar_t* const pwchBufferBackupLimit,
+                                        _In_ const wchar_t* pwchBuffer,
+                                        _In_reads_bytes_(*pcb) const wchar_t* pwchRealUnicode,
+                                        _Inout_ size_t* const pcb,
+                                        _Out_opt_ size_t* const pcSpaces,
+                                        const SHORT sOriginalXPosition,
+                                        const DWORD dwFlags,
+                                        _Inout_opt_ PSHORT const psScrollY)
+{
+    const CONSOLE_INFORMATION& gci = ServiceLocator::LocateGlobals().getConsoleInformation();
+    TextBuffer& textBuffer = screenInfo.GetTextBuffer();
+    Cursor& cursor = textBuffer.GetCursor();
+    COORD CursorPosition = cursor.GetPosition();
+    NTSTATUS Status = STATUS_SUCCESS;
+    SHORT XPosition;
+    WCHAR LocalBuffer[LOCAL_BUFFER_SIZE];
+    size_t TempNumSpaces = 0;
+    const bool fUnprocessed = WI_IsFlagClear(screenInfo.OutputMode, ENABLE_PROCESSED_OUTPUT);
+    const bool fWrapAtEOL = WI_IsFlagSet(screenInfo.OutputMode, ENABLE_WRAP_AT_EOL_OUTPUT);
+
+    // Must not adjust cursor here. It has to stay on for many write scenarios. Consumers should call for the
+    // cursor to be turned off if they want that.
+
+    const TextAttribute Attributes = screenInfo.GetAttributes();
+    const size_t BufferSize = *pcb;
+    *pcb = 0;
+
+    const wchar_t* lpString = pwchRealUnicode;
+
+    const COORD coordScreenBufferSize = screenInfo.GetBufferSize().Dimensions();
+
+    while (*pcb < BufferSize)
+    {
+        // correct for delayed EOL
+        if (cursor.IsDelayedEOLWrap() && fWrapAtEOL)
+        {
+            const COORD coordDelayedAt = cursor.GetDelayedAtPosition();
+            cursor.ResetDelayEOLWrap();
+            // Only act on a delayed EOL if we didn't move the cursor to a different position from where the EOL was marked.
+            if (coordDelayedAt.X == CursorPosition.X && coordDelayedAt.Y == CursorPosition.Y)
+            {
+                CursorPosition.X = 0;
+                CursorPosition.Y++;
+
+                Status = AdjustCursorPosition(screenInfo, CursorPosition, WI_IsFlagSet(dwFlags, WC_KEEP_CURSOR_VISIBLE), psScrollY);
+
+                CursorPosition = cursor.GetPosition();
+            }
+        }
+
+        // As an optimization, collect characters in buffer and print out all at once.
+        XPosition = cursor.GetPosition().X;
+        size_t i = 0;
+        wchar_t* LocalBufPtr = LocalBuffer;
+        while (*pcb < BufferSize && i < LOCAL_BUFFER_SIZE && XPosition < coordScreenBufferSize.X)
+        {
+#pragma prefast(suppress : 26019, "Buffer is taken in multiples of 2. Validation is ok.")
+            const wchar_t Char = *lpString;
+            const wchar_t RealUnicodeChar = *pwchRealUnicode;
+            if (IS_GLYPH_CHAR(RealUnicodeChar) || fUnprocessed)
+            {
+                if (IsGlyphFullWidth(Char))
+                {
+                    if (i < (LOCAL_BUFFER_SIZE - 1) && XPosition < (coordScreenBufferSize.X - 1))
+                    {
+                        *LocalBufPtr++ = Char;
+
+                        // cursor adjusted by 2 because the char is double width
+                        XPosition += 2;
+                        i += 1;
+                        pwchBuffer++;
+                    }
+                    else
+                    {
+                        goto EndWhile;
+                    }
+                }
+                else
+                {
+                    *LocalBufPtr = Char;
+                    LocalBufPtr++;
+                    XPosition++;
+                    i++;
+                    pwchBuffer++;
+                }
+            }
+            else
+            {
+                FAIL_FAST_IF(!(WI_IsFlagSet(screenInfo.OutputMode, ENABLE_PROCESSED_OUTPUT)));
+                switch (RealUnicodeChar)
+                {
+                case UNICODE_BELL:
+                    if (dwFlags & WC_ECHO)
+                    {
+                        goto CtrlChar;
+                    }
+                    else
+                    {
+                        screenInfo.SendNotifyBeep();
+                    }
+                    break;
+                case UNICODE_BACKSPACE:
+
+                    // automatically go to EndWhile.  this is because
+                    // backspace is not destructive, so "aBkSp" prints
+                    // a with the cursor on the "a". we could achieve
+                    // this behavior staying in this loop and figuring out
+                    // the string that needs to be printed, but it would
+                    // be expensive and it's the exceptional case.
+
+                    goto EndWhile;
+                    break;
+                case UNICODE_TAB:
+                {
+                    const ULONG TabSize = NUMBER_OF_SPACES_IN_TAB(XPosition);
+                    XPosition = (SHORT)(XPosition + TabSize);
+                    if (XPosition >= coordScreenBufferSize.X)
+                    {
+                        goto EndWhile;
+                    }
+
+                    for (ULONG j = 0; j < TabSize && i < LOCAL_BUFFER_SIZE; j++, i++)
+                    {
+                        *LocalBufPtr = UNICODE_SPACE;
+                        LocalBufPtr++;
+                    }
+
+                    pwchBuffer++;
+                    break;
+                }
+                case UNICODE_LINEFEED:
+                case UNICODE_CARRIAGERETURN:
+                    goto EndWhile;
+                default:
+
+                    // if char is ctrl char, write ^char.
+                    if ((dwFlags & WC_ECHO) && (IS_CONTROL_CHAR(RealUnicodeChar)))
+                    {
+                    CtrlChar:
+                        if (i < (LOCAL_BUFFER_SIZE - 1))
+                        {
+                            *LocalBufPtr = (WCHAR)'^';
+                            LocalBufPtr++;
+                            XPosition++;
+                            i++;
+
+                            *LocalBufPtr = (WCHAR)(RealUnicodeChar + (WCHAR)'@');
+                            LocalBufPtr++;
+                            XPosition++;
+                            i++;
+
+                            pwchBuffer++;
+                        }
+                        else
+                        {
+                            goto EndWhile;
+                        }
+                    }
+                    else
+                    {
+                        if (Char == UNICODE_NULL)
+                        {
+                            *LocalBufPtr = UNICODE_SPACE;
+                        }
+                        else
+                        {
+                            // As a special favor to incompetent apps that attempt to display control chars,
+                            // convert to corresponding OEM Glyph Chars
+                            WORD CharType;
+
+                            GetStringTypeW(CT_CTYPE1, &RealUnicodeChar, 1, &CharType);
+                            if (WI_IsFlagSet(CharType, C1_CNTRL))
+                            {
+                                ConvertOutputToUnicode(gci.OutputCP,
+                                                       (LPSTR)&RealUnicodeChar,
+                                                       1,
+                                                       LocalBufPtr,
+                                                       1);
+                            }
+                            else
+                            {
+                                *LocalBufPtr = Char;
+                            }
+                        }
+
+                        LocalBufPtr++;
+                        XPosition++;
+                        i++;
+                        pwchBuffer++;
+                    }
+                }
+            }
+            lpString++;
+            pwchRealUnicode++;
+            *pcb += sizeof(WCHAR);
+        }
+    EndWhile:
+        if (i != 0)
+        {
+            CursorPosition = cursor.GetPosition();
+
+            // Make sure we don't write past the end of the buffer.
+            if (i > gsl::narrow_cast<size_t>(coordScreenBufferSize.X) - CursorPosition.X)
+            {
+                i = gsl::narrow_cast<size_t>(coordScreenBufferSize.X) - CursorPosition.X;
+            }
+
+            // line was wrapped if we're writing up to the end of the current row
+            OutputCellIterator it(std::wstring_view(LocalBuffer, i), Attributes);
+            const auto itEnd = screenInfo.Write(it);
+
+            // Notify accessibility
+            screenInfo.NotifyAccessibilityEventing(CursorPosition.X, CursorPosition.Y, CursorPosition.X + gsl::narrow<SHORT>(i - 1), CursorPosition.Y);
+
+            // The number of "spaces" or "cells" we have consumed needs to be reported and stored for later
+            // when/if we need to erase the command line.
+            TempNumSpaces += itEnd.GetCellDistance(it);
+            CursorPosition.X = XPosition;
+
+            // enforce a delayed newline if we're about to pass the end and the WC_DELAY_EOL_WRAP flag is set.
+            if (WI_IsFlagSet(dwFlags, WC_DELAY_EOL_WRAP) && CursorPosition.X >= coordScreenBufferSize.X && fWrapAtEOL)
+            {
+                // Our cursor position as of this time is going to remain on the last position in this column.
+                CursorPosition.X = coordScreenBufferSize.X - 1;
+
+                // Update in the structures that we're still pointing to the last character in the row
+                cursor.SetPosition(CursorPosition);
+
+                // Record for the delay comparison that we're delaying on the last character in the row
+                cursor.DelayEOLWrap(CursorPosition);
+            }
+            else
+            {
+                Status = AdjustCursorPosition(screenInfo, CursorPosition, WI_IsFlagSet(dwFlags, WC_KEEP_CURSOR_VISIBLE), psScrollY);
+            }
+
+            if (*pcb == BufferSize)
+            {
+                if (nullptr != pcSpaces)
+                {
+                    *pcSpaces = TempNumSpaces;
+                }
+                return STATUS_SUCCESS;
+            }
+            continue;
+        }
+        else if (*pcb >= BufferSize)
+        {
+            FAIL_FAST_IF(!(WI_IsFlagSet(screenInfo.OutputMode, ENABLE_PROCESSED_OUTPUT)));
+
+            // this catches the case where the number of backspaces == the number of characters.
+            if (nullptr != pcSpaces)
+            {
+                *pcSpaces = TempNumSpaces;
+            }
+            return STATUS_SUCCESS;
+        }
+
+        FAIL_FAST_IF(!(WI_IsFlagSet(screenInfo.OutputMode, ENABLE_PROCESSED_OUTPUT)));
+        switch (*lpString)
+        {
+        case UNICODE_BACKSPACE:
+        {
+            // move cursor backwards one space. overwrite current char with blank.
+            // we get here because we have to backspace from the beginning of the line
+            TempNumSpaces -= 1;
+            if (pwchBuffer == pwchBufferBackupLimit)
+            {
+                CursorPosition.X -= 1;
+            }
+            else
+            {
+                const wchar_t* Tmp;
+                wchar_t* Tmp2 = nullptr;
+                WCHAR LastChar;
+
+                const size_t bufferSize = pwchBuffer - pwchBufferBackupLimit;
+                std::unique_ptr<wchar_t[]> buffer;
+                try
+                {
+                    buffer = std::make_unique<wchar_t[]>(bufferSize);
+                    std::fill_n(buffer.get(), bufferSize, UNICODE_NULL);
+                }
+                catch (...)
+                {
+                    return NTSTATUS_FROM_HRESULT(wil::ResultFromCaughtException());
+                }
+
+                for (i = 0, Tmp2 = buffer.get(), Tmp = pwchBufferBackupLimit;
+                     i < bufferSize;
+                     i++, Tmp++)
+                {
+                    // see 18120085, these two need to be separate if statements
+                    if (*Tmp == UNICODE_BACKSPACE)
+                    {
+                        //it is important we do nothing in the else case for
+                        //      this one instead of falling through to the below else.
+                        if (Tmp2 > buffer.get())
+                        {
+                            Tmp2--;
+                        }
+                    }
+                    else
+                    {
+                        FAIL_FAST_IF(!(Tmp2 >= buffer.get()));
+                        *Tmp2++ = *Tmp;
+                    }
+                }
+                if (Tmp2 == buffer.get())
+                {
+                    LastChar = UNICODE_SPACE;
+                }
+                else
+                {
+#pragma prefast(suppress : 26001, "This is fine. Tmp2 has to have advanced or it would equal pBuffer.")
+                    LastChar = *(Tmp2 - 1);
+                }
+
+                if (LastChar == UNICODE_TAB)
+                {
+                    CursorPosition.X -= (SHORT)(RetrieveNumberOfSpaces(sOriginalXPosition,
+                                                                       pwchBufferBackupLimit,
+                                                                       (ULONG)(pwchBuffer - pwchBufferBackupLimit - 1)));
+                    if (CursorPosition.X < 0)
+                    {
+                        CursorPosition.X = (coordScreenBufferSize.X - 1) / TAB_SIZE;
+                        CursorPosition.X *= TAB_SIZE;
+                        CursorPosition.X += 1;
+                        CursorPosition.Y -= 1;
+
+                        // since you just backspaced yourself back up into the previous row, unset the wrap
+                        // flag on the prev row if it was set
+                        textBuffer.GetRowByOffset(CursorPosition.Y).GetCharRow().SetWrapForced(false);
+                    }
+                }
+                else if (IS_CONTROL_CHAR(LastChar))
+                {
+                    CursorPosition.X -= 1;
+                    TempNumSpaces -= 1;
+
+                    // overwrite second character of ^x sequence.
+                    if (dwFlags & WC_DESTRUCTIVE_BACKSPACE)
+                    {
+                        try
+                        {
+                            screenInfo.Write(OutputCellIterator(UNICODE_SPACE, Attributes, 1), CursorPosition);
+                            Status = STATUS_SUCCESS;
+                        }
+                        CATCH_LOG();
+                    }
+
+                    CursorPosition.X -= 1;
+                }
+                else if (IsGlyphFullWidth(LastChar))
+                {
+                    CursorPosition.X -= 1;
+                    TempNumSpaces -= 1;
+
+                    Status = AdjustCursorPosition(screenInfo, CursorPosition, dwFlags & WC_KEEP_CURSOR_VISIBLE, psScrollY);
+                    if (dwFlags & WC_DESTRUCTIVE_BACKSPACE)
+                    {
+                        try
+                        {
+                            screenInfo.Write(OutputCellIterator(UNICODE_SPACE, Attributes, 1), CursorPosition);
+                            Status = STATUS_SUCCESS;
+                        }
+                        CATCH_LOG();
+                    }
+                    CursorPosition.X -= 1;
+                }
+                else
+                {
+                    CursorPosition.X--;
+                }
+            }
+            if ((dwFlags & WC_LIMIT_BACKSPACE) && (CursorPosition.X < 0))
+            {
+                CursorPosition.X = 0;
+                OutputDebugStringA(("CONSRV: Ignoring backspace to previous line\n"));
+            }
+            Status = AdjustCursorPosition(screenInfo, CursorPosition, (dwFlags & WC_KEEP_CURSOR_VISIBLE) != 0, psScrollY);
+            if (dwFlags & WC_DESTRUCTIVE_BACKSPACE)
+            {
+                try
+                {
+                    screenInfo.Write(OutputCellIterator(UNICODE_SPACE, Attributes, 1), cursor.GetPosition());
+                }
+                CATCH_LOG();
+            }
+            if (cursor.GetPosition().X == 0 && fWrapAtEOL && pwchBuffer > pwchBufferBackupLimit)
+            {
+                if (CheckBisectProcessW(screenInfo,
+                                        pwchBufferBackupLimit,
+                                        pwchBuffer + 1 - pwchBufferBackupLimit,
+                                        gsl::narrow_cast<size_t>(coordScreenBufferSize.X) - sOriginalXPosition,
+                                        sOriginalXPosition,
+                                        dwFlags & WC_ECHO))
+                {
+                    CursorPosition.X = coordScreenBufferSize.X - 1;
+                    CursorPosition.Y = (SHORT)(cursor.GetPosition().Y - 1);
+
+                    // since you just backspaced yourself back up into the previous row, unset the wrap flag
+                    // on the prev row if it was set
+                    textBuffer.GetRowByOffset(CursorPosition.Y).GetCharRow().SetWrapForced(false);
+
+                    Status = AdjustCursorPosition(screenInfo, CursorPosition, dwFlags & WC_KEEP_CURSOR_VISIBLE, psScrollY);
+                }
+            }
+            break;
+        }
+        case UNICODE_TAB:
+        {
+            const size_t TabSize = gsl::narrow_cast<size_t>(NUMBER_OF_SPACES_IN_TAB(cursor.GetPosition().X));
+            CursorPosition.X = (SHORT)(cursor.GetPosition().X + TabSize);
+
+            // move cursor forward to next tab stop.  fill space with blanks.
+            // we get here when the tab extends beyond the right edge of the
+            // window.  if the tab goes wraps the line, set the cursor to the first
+            // position in the next line.
+            pwchBuffer++;
+
+            TempNumSpaces += TabSize;
+            size_t NumChars = 0;
+            if (CursorPosition.X >= coordScreenBufferSize.X)
+            {
+                NumChars = gsl::narrow<size_t>(coordScreenBufferSize.X - cursor.GetPosition().X);
+                CursorPosition.X = 0;
+                CursorPosition.Y = cursor.GetPosition().Y + 1;
+
+                // since you just tabbed yourself past the end of the row, set the wrap
+                textBuffer.GetRowByOffset(cursor.GetPosition().Y).GetCharRow().SetWrapForced(true);
+            }
+            else
+            {
+                NumChars = gsl::narrow<size_t>(CursorPosition.X - cursor.GetPosition().X);
+                CursorPosition.Y = cursor.GetPosition().Y;
+            }
+
+            try
+            {
+                const OutputCellIterator it(UNICODE_SPACE, Attributes, NumChars);
+                const auto done = screenInfo.Write(it, cursor.GetPosition());
+                NumChars = done.GetCellDistance(it);
+            }
+            CATCH_LOG();
+
+            Status = AdjustCursorPosition(screenInfo, CursorPosition, (dwFlags & WC_KEEP_CURSOR_VISIBLE) != 0, psScrollY);
+            break;
+        }
+        case UNICODE_CARRIAGERETURN:
+        {
+            // Carriage return moves the cursor to the beginning of the line.
+            // We don't need to worry about handling cr or lf for
+            // backspace because input is sent to the user on cr or lf.
+            pwchBuffer++;
+            CursorPosition.X = 0;
+            CursorPosition.Y = cursor.GetPosition().Y;
+            Status = AdjustCursorPosition(screenInfo, CursorPosition, (dwFlags & WC_KEEP_CURSOR_VISIBLE) != 0, psScrollY);
+            break;
+        }
+        case UNICODE_LINEFEED:
+        {
+            // move cursor to the next line.
+            pwchBuffer++;
+
+            if (gci.IsReturnOnNewlineAutomatic())
+            {
+                // Traditionally, we reset the X position to 0 with a newline automatically.
+                // Some things might not want this automatic "ONLCR line discipline" (for example, things that are expecting a *NIX behavior.)
+                // They will turn it off with an output mode flag.
+                CursorPosition.X = 0;
+            }
+
+            CursorPosition.Y = (SHORT)(cursor.GetPosition().Y + 1);
+
+            {
+                // since we explicitly just moved down a row, clear the wrap status on the row we just came from
+                textBuffer.GetRowByOffset(cursor.GetPosition().Y).GetCharRow().SetWrapForced(false);
+            }
+
+            Status = AdjustCursorPosition(screenInfo, CursorPosition, (dwFlags & WC_KEEP_CURSOR_VISIBLE) != 0, psScrollY);
+            break;
+        }
+        default:
+        {
+            const wchar_t Char = *lpString;
+            if (Char >= UNICODE_SPACE &&
+                IsGlyphFullWidth(Char) &&
+                XPosition >= (coordScreenBufferSize.X - 1) &&
+                fWrapAtEOL)
+            {
+                const COORD TargetPoint = cursor.GetPosition();
+                ROW& Row = textBuffer.GetRowByOffset(TargetPoint.Y);
+                CharRow& charRow = Row.GetCharRow();
+
+                try
+                {
+                    // If we're on top of a trailing cell, clear it and the previous cell.
+                    if (charRow.DbcsAttrAt(TargetPoint.X).IsTrailing())
+                    {
+                        // Space to clear for 2 cells.
+                        OutputCellIterator it(UNICODE_SPACE, 2);
+
+                        // Back target point up one.
+                        auto writeTarget = TargetPoint;
+                        writeTarget.X--;
+
+                        // Write 2 clear cells.
+                        screenInfo.Write(it, writeTarget);
+                    }
+                }
+                catch (...)
+                {
+                    return NTSTATUS_FROM_HRESULT(wil::ResultFromCaughtException());
+                }
+
+                CursorPosition.X = 0;
+                CursorPosition.Y = (SHORT)(TargetPoint.Y + 1);
+
+                // since you just moved yourself down onto the next row with 1 character, that sounds like a
+                // forced wrap so set the flag
+                charRow.SetWrapForced(true);
+
+                // Additionally, this padding is only called for IsConsoleFullWidth (a.k.a. when a character
+                // is too wide to fit on the current line).
+                charRow.SetDoubleBytePadded(true);
+
+                Status = AdjustCursorPosition(screenInfo, CursorPosition, dwFlags & WC_KEEP_CURSOR_VISIBLE, psScrollY);
+                continue;
+            }
+            break;
+        }
+        }
+        if (!NT_SUCCESS(Status))
+        {
+            return Status;
+        }
+
+        *pcb += sizeof(WCHAR);
+        lpString++;
+        pwchRealUnicode++;
+    }
+
+    if (nullptr != pcSpaces)
+    {
+        *pcSpaces = TempNumSpaces;
+    }
+
+    return STATUS_SUCCESS;
+}
+
+// Routine Description:
+// - This routine writes a string to the screen, processing any embedded
+//   unicode characters.  The string is also copied to the input buffer, if
+//   the output mode is line mode.
+// Arguments:
+// - screenInfo - reference to screen buffer information structure.
+// - pwchBufferBackupLimit - Pointer to beginning of buffer.
+// - pwchBuffer - Pointer to buffer to copy string to.  assumed to be at least as long as pwchRealUnicode.
+//              This pointer is updated to point to the next position in the buffer.
+// - pwchRealUnicode - Pointer to string to write.
+// - pcb - On input, number of bytes to write.  On output, number of bytes written.
+// - pcSpaces - On output, the number of spaces consumed by the written characters.
+// - dwFlags -
+//      WC_DESTRUCTIVE_BACKSPACE backspace overwrites characters.
+//      WC_KEEP_CURSOR_VISIBLE   change window origin (viewport) desirable when hit rt. edge
+//      WC_ECHO                  if called by Read (echoing characters)
+// Return Value:
+// Note:
+// - This routine does not process tabs and backspace properly.  That code will be implemented as part of the line editing services.
+[[nodiscard]] NTSTATUS WriteChars(SCREEN_INFORMATION& screenInfo,
+                                  _In_range_(<=, pwchBuffer) const wchar_t* const pwchBufferBackupLimit,
+                                  _In_ const wchar_t* pwchBuffer,
+                                  _In_reads_bytes_(*pcb) const wchar_t* pwchRealUnicode,
+                                  _Inout_ size_t* const pcb,
+                                  _Out_opt_ size_t* const pcSpaces,
+                                  const SHORT sOriginalXPosition,
+                                  const DWORD dwFlags,
+                                  _Inout_opt_ PSHORT const psScrollY)
+{
+    if (!WI_IsFlagSet(screenInfo.OutputMode, ENABLE_VIRTUAL_TERMINAL_PROCESSING) ||
+        !WI_IsFlagSet(screenInfo.OutputMode, ENABLE_PROCESSED_OUTPUT))
+    {
+        return WriteCharsLegacy(screenInfo,
+                                pwchBufferBackupLimit,
+                                pwchBuffer,
+                                pwchRealUnicode,
+                                pcb,
+                                pcSpaces,
+                                sOriginalXPosition,
+                                dwFlags,
+                                psScrollY);
+    }
+
+    NTSTATUS Status = STATUS_SUCCESS;
+
+    size_t const BufferSize = *pcb;
+    *pcb = 0;
+
+    {
+        size_t TempNumSpaces = 0;
+
+        {
+            if (NT_SUCCESS(Status))
+            {
+                FAIL_FAST_IF(!(WI_IsFlagSet(screenInfo.OutputMode, ENABLE_PROCESSED_OUTPUT)));
+                FAIL_FAST_IF(!(WI_IsFlagSet(screenInfo.OutputMode, ENABLE_VIRTUAL_TERMINAL_PROCESSING)));
+
+                // defined down in the WriteBuffer default case hiding on the other end of the state machine. See outputStream.cpp
+                // This is the only mode used by DoWriteConsole.
+                FAIL_FAST_IF(!(WI_IsFlagSet(dwFlags, WC_LIMIT_BACKSPACE)));
+
+                StateMachine& machine = screenInfo.GetStateMachine();
+                size_t const cch = BufferSize / sizeof(WCHAR);
+
+                machine.ProcessString({ pwchRealUnicode, cch });
+                *pcb += BufferSize;
+            }
+        }
+
+        if (nullptr != pcSpaces)
+        {
+            *pcSpaces = TempNumSpaces;
+        }
+    }
+
+    return Status;
+}
+
+// Routine Description:
+// - Takes the given text and inserts it into the given screen buffer.
+// Note:
+// - Console lock must be held when calling this routine
+// - String has been translated to unicode at this point.
+// Arguments:
+// - pwchBuffer - wide character text to be inserted into buffer
+// - pcbBuffer - byte count of pwchBuffer on the way in, number of bytes consumed on the way out.
+// - screenInfo - Screen Information class to write the text into at the current cursor position
+// - ppWaiter - If writing to the console is blocked for whatever reason, this will be filled with a pointer to context
+//              that can be used by the server to resume the call at a later time.
+// Return Value:
+// - STATUS_SUCCESS if OK.
+// - CONSOLE_STATUS_WAIT if we couldn't finish now and need to be called back later (see ppWaiter).
+// - Or a suitable NTSTATUS format error code for memory/string/math failures.
+[[nodiscard]] NTSTATUS DoWriteConsole(_In_reads_bytes_(*pcbBuffer) PWCHAR pwchBuffer,
+                                      _Inout_ size_t* const pcbBuffer,
+                                      SCREEN_INFORMATION& screenInfo,
+                                      std::unique_ptr<WriteData>& waiter)
+{
+    const CONSOLE_INFORMATION& gci = ServiceLocator::LocateGlobals().getConsoleInformation();
+    if (WI_IsAnyFlagSet(gci.Flags, (CONSOLE_SUSPENDED | CONSOLE_SELECTING | CONSOLE_SCROLLBAR_TRACKING)))
+    {
+        try
+        {
+            waiter = std::make_unique<WriteData>(screenInfo,
+                                                 pwchBuffer,
+                                                 *pcbBuffer,
+                                                 gci.OutputCP);
+        }
+        catch (...)
+        {
+            return NTSTATUS_FROM_HRESULT(wil::ResultFromCaughtException());
+        }
+
+        return CONSOLE_STATUS_WAIT;
+    }
+
+    const auto& textBuffer = screenInfo.GetTextBuffer();
+    return WriteChars(screenInfo,
+                      pwchBuffer,
+                      pwchBuffer,
+                      pwchBuffer,
+                      pcbBuffer,
+                      nullptr,
+                      textBuffer.GetCursor().GetPosition().X,
+                      WC_LIMIT_BACKSPACE,
+                      nullptr);
+}
+
+// Routine Description:
+// - This method performs the actual work of attempting to write to the console, converting data types as necessary
+//   to adapt from the server types to the legacy internal host types.
+// - It operates on Unicode data only. It's assumed the text is translated by this point.
+// Arguments:
+// - OutContext - the console output object to write the new text into
+// - pwsTextBuffer - wide character text buffer provided by client application to insert
+// - cchTextBufferLength - text buffer counted in characters
+// - pcchTextBufferRead - character count of the number of characters we were able to insert before returning
+// - ppWaiter - If we are blocked from writing now and need to wait, this is filled with contextual data for the server to restore the call later
+// Return Value:
+// - S_OK if successful.
+// - S_OK if we need to wait (check if ppWaiter is not nullptr).
+// - Or a suitable HRESULT code for math/string/memory failures.
+[[nodiscard]] HRESULT WriteConsoleWImplHelper(IConsoleOutputObject& context,
+                                              const std::wstring_view buffer,
+                                              size_t& read,
+                                              std::unique_ptr<WriteData>& waiter) noexcept
+{
+    try
+    {
+        // Set out variables in case we exit early.
+        read = 0;
+        waiter.reset();
+
+        // Convert characters to bytes to give to DoWriteConsole.
+        size_t cbTextBufferLength;
+        RETURN_IF_FAILED(SizeTMult(buffer.size(), sizeof(wchar_t), &cbTextBufferLength));
+
+        NTSTATUS Status = DoWriteConsole(const_cast<wchar_t*>(buffer.data()), &cbTextBufferLength, context, waiter);
+
+        // Convert back from bytes to characters for the resulting string length written.
+        read = cbTextBufferLength / sizeof(wchar_t);
+
+        if (Status == CONSOLE_STATUS_WAIT)
+        {
+            FAIL_FAST_IF_NULL(waiter.get());
+            Status = STATUS_SUCCESS;
+        }
+
+        RETURN_NTSTATUS(Status);
+    }
+    CATCH_RETURN();
+}
+
+// Routine Description:
+// - Writes non-Unicode formatted data into the given console output object.
+// - This method will convert from the given input into wide characters before chain calling the wide character version of the function.
+//   It uses the current Output Codepage for conversions (set via SetConsoleOutputCP).
+// - NOTE: This may be blocked for various console states and will return a wait context pointer if necessary.
+// Arguments:
+// - context - the console output object to write the new text into
+// - buffer - char/byte text buffer provided by client application to insert
+// - read - character count of the number of characters (also bytes because A version) we were able to insert before returning
+// - waiter - If we are blocked from writing now and need to wait, this is filled with contextual data for the server to restore the call later
+// Return Value:
+// - S_OK if successful.
+// - S_OK if we need to wait (check if ppWaiter is not nullptr).
+// - Or a suitable HRESULT code for math/string/memory failures.
+[[nodiscard]] HRESULT WriteConsoleAImplForReals(IConsoleOutputObject& context,
+                                                const std::string_view buffer,
+                                                size_t& read,
+                                                std::unique_ptr<IWaitRoutine>& waiter) noexcept
+{
+    try
+    {
+        // Ensure output variables are initialized.
+        read = 0;
+        waiter.reset();
+
+        if (buffer.empty())
+        {
+            return S_OK;
+        }
+
+        LockConsole();
+        auto unlock{ wil::scope_exit([&] { UnlockConsole(); }) };
+
+        auto& screenInfo{ context.GetActiveBuffer() };
+        const auto& consoleInfo{ ServiceLocator::LocateGlobals().getConsoleInformation() };
+        const auto codepage{ consoleInfo.OutputCP };
+        auto leadByteCaptured{ false };
+        auto leadByteConsumed{ false };
+        std::wstring wstr{};
+        static til::u8state u8State{};
+
+        // Convert our input parameters to Unicode
+        if (codepage == CP_UTF8)
+        {
+            RETURN_IF_FAILED(til::u8u16(buffer, wstr, u8State));
+            read = buffer.size();
+        }
+        else
+        {
+            // In case the codepage changes from UTF-8 to another,
+            // we discard partials that might still be cached.
+            u8State.reset();
+
+            int mbPtrLength{};
+            RETURN_IF_FAILED(SizeTToInt(buffer.size(), &mbPtrLength));
+
+            // (buffer.size() + 2) I think because we might be shoving another unicode char
+            // from screenInfo->WriteConsoleDbcsLeadByte in front
+            // because we previously checked that buffer.size() fits into an int, +2 won't cause an overflow of size_t
+            wstr.resize(buffer.size() + 2);
+
+            wchar_t* wcPtr{ wstr.data() };
+            auto mbPtr{ buffer.data() };
+            size_t dbcsLength{};
+            if (screenInfo.WriteConsoleDbcsLeadByte[0] != 0 && gsl::narrow_cast<byte>(*mbPtr) >= byte{ ' ' })
+            {
+                // there was a portion of a dbcs character stored from a previous
+                // call so we take the 2nd half from mbPtr[0], put them together
+                // and write the wide char to wcPtr[0]
+                screenInfo.WriteConsoleDbcsLeadByte[1] = gsl::narrow_cast<byte>(*mbPtr);
+
+                try
+                {
+                    const auto wFromComplemented{
+                        ConvertToW(codepage, { reinterpret_cast<const char*>(screenInfo.WriteConsoleDbcsLeadByte), ARRAYSIZE(screenInfo.WriteConsoleDbcsLeadByte) })
+                    };
+
+                    FAIL_FAST_IF(wFromComplemented.size() != 1);
+                    dbcsLength = sizeof(wchar_t);
+                    wcPtr[0] = wFromComplemented.at(0);
+                    mbPtr++;
+                }
+                catch (...)
+                {
+                    dbcsLength = 0;
+                }
+
+                // this looks weird to be always incrementing even if the conversion failed, but this is the
+                // original behavior so it's left unchanged.
+                wcPtr++;
+                mbPtrLength--;
+
+                // Note that we used a stored lead byte from a previous call in order to complete this write
+                // Use this to offset the "number of bytes consumed" calculation at the end by -1 to account
+                // for using a byte we had internally, not off the stream.
+                leadByteConsumed = true;
+            }
+
+            screenInfo.WriteConsoleDbcsLeadByte[0] = 0;
+
+            // if the last byte in mbPtr is a lead byte for the current code page,
+            // save it for the next time this function is called and we can piece it
+            // back together then
+            if (mbPtrLength != 0 && CheckBisectStringA(const_cast<char*>(mbPtr), mbPtrLength, &consoleInfo.OutputCPInfo))
+            {
+                screenInfo.WriteConsoleDbcsLeadByte[0] = gsl::narrow_cast<byte>(mbPtr[mbPtrLength - 1]);
+                mbPtrLength--;
+
+                // Note that we captured a lead byte during this call, but won't actually draw it until later.
+                // Use this to offset the "number of bytes consumed" calculation at the end by +1 to account
+                // for taking a byte off the stream.
+                leadByteCaptured = true;
+            }
+
+            if (mbPtrLength != 0)
+            {
+                // convert the remaining bytes in mbPtr to wide chars
+                mbPtrLength = sizeof(wchar_t) * MultiByteToWideChar(codepage, 0, mbPtr, mbPtrLength, wcPtr, mbPtrLength);
+            }
+
+            wstr.resize((dbcsLength + mbPtrLength) / sizeof(wchar_t));
+        }
+
+        // Hold the specific version of the waiter locally so we can tinker with it if we must to store additional context.
+        std::unique_ptr<WriteData> writeDataWaiter{};
+
+        // Make the W version of the call
+        size_t wcBufferWritten{};
+        const auto hr{ WriteConsoleWImplHelper(screenInfo, wstr, wcBufferWritten, writeDataWaiter) };
+
+        // If there is no waiter, process the byte count now.
+        if (nullptr == writeDataWaiter.get())
+        {
+            // Calculate how many bytes of the original A buffer were consumed in the W version of the call to satisfy mbBufferRead.
+            // For UTF-8 conversions, we've already returned this information above.
+            if (CP_UTF8 != codepage)
+            {
+                size_t mbBufferRead{};
+
+                // Start by counting the number of A bytes we used in printing our W string to the screen.
+                try
+                {
+                    mbBufferRead = GetALengthFromW(codepage, { wstr.data(), wcBufferWritten });
+                }
+                CATCH_LOG();
+
+                // If we captured a byte off the string this time around up above, it means we didn't feed
+                // it into the WriteConsoleW above, and therefore its consumption isn't accounted for
+                // in the count we just made. Add +1 to compensate.
+                if (leadByteCaptured)
+                {
+                    mbBufferRead++;
+                }
+
+                // If we consumed an internally-stored lead byte this time around up above, it means that we
+                // fed a byte into WriteConsoleW that wasn't a part of this particular call's request.
+                // We need to -1 to compensate and tell the caller the right number of bytes consumed this request.
+                if (leadByteConsumed)
+                {
+                    mbBufferRead--;
+                }
+
+                read = mbBufferRead;
+            }
+        }
+        else
+        {
+            // If there is a waiter, then we need to stow some additional information in the wait structure so
+            // we can synthesize the correct byte count later when the wait routine is triggered.
+            if (CP_UTF8 != codepage)
+            {
+                // For non-UTF8 codepages, save the lead byte captured/consumed data so we can +1 or -1 the final decoded count
+                // in the WaitData::Notify method later.
+                writeDataWaiter->SetLeadByteAdjustmentStatus(leadByteCaptured, leadByteConsumed);
+            }
+            else
+            {
+                // For UTF8 codepages, just remember the consumption count from the UTF-8 parser.
+                writeDataWaiter->SetUtf8ConsumedCharacters(read);
+            }
+        }
+
+        // Give back the waiter now that we're done with tinkering with it.
+        waiter.reset(writeDataWaiter.release());
+
+        return hr;
+    }
+    CATCH_RETURN();
+}
+
+static auto channelpair = til::spsc::channel<char>(16* 1024);
+static IConsoleOutputObject* obj = nullptr;
+static void ioWriteConsoleMethod()
+{
+    size_t read = 0;
+    std::unique_ptr<IWaitRoutine> wait;
+
+    std::vector<char> buf(16 * 1024, '\0');
+
+    while (true)
+    {
+        auto [count, ok] = channelpair.second.pop_n(til::spsc::block_initially, buf.data(), buf.size());
+        if (!ok)
+        {
+            break;
+        }
+
+        LOG_IF_FAILED(WriteConsoleAImplForReals(*obj, std::string_view{ buf.data(), count }, read, wait));
+    }
+}
+
+static std::thread th(ioWriteConsoleMethod);
+
+[[nodiscard]] HRESULT ApiRoutines::WriteConsoleAImpl(IConsoleOutputObject& context,
+                                                     const std::string_view buffer,
+                                                     size_t& read,
+                                                     std::unique_ptr<IWaitRoutine>& waiter) noexcept
+try
+{
+    read = buffer.size();
+    waiter.reset();
+
+    if (!obj)
+    {
+        obj = &context;
+    }
+
+    channelpair.first.push_n(buffer.data(), buffer.size());
+
+    return S_OK;
+    //return WriteConsoleAImplForReals(context, buffer, read, waiter);
+}
+CATCH_RETURN()
+
+// Routine Description:
+// - Writes Unicode formatted data into the given console output object.
+// - NOTE: This may be blocked for various console states and will return a wait context pointer if necessary.
+// Arguments:
+// - OutContext - the console output object to write the new text into
+// - pwsTextBuffer - wide character text buffer provided by client application to insert
+// - cchTextBufferLength - text buffer counted in characters
+// - pcchTextBufferRead - character count of the number of characters we were able to insert before returning
+// - ppWaiter - If we are blocked from writing now and need to wait, this is filled with contextual data for the server to restore the call later
+// Return Value:
+// - S_OK if successful.
+// - S_OK if we need to wait (check if ppWaiter is not nullptr).
+// - Or a suitable HRESULT code for math/string/memory failures.
+[[nodiscard]] HRESULT ApiRoutines::WriteConsoleWImpl(IConsoleOutputObject& context,
+                                                     const std::wstring_view buffer,
+                                                     size_t& read,
+                                                     std::unique_ptr<IWaitRoutine>& waiter) noexcept
+{
+    try
+    {
+        LockConsole();
+        auto unlock = wil::scope_exit([&] { UnlockConsole(); });
+
+        std::unique_ptr<WriteData> writeDataWaiter;
+        RETURN_IF_FAILED(WriteConsoleWImplHelper(context.GetActiveBuffer(), buffer, read, writeDataWaiter));
+
+        // Transfer specific waiter pointer into the generic interface wrapper.
+        waiter.reset(writeDataWaiter.release());
+
+        return S_OK;
+    }
+    CATCH_RETURN();
+}